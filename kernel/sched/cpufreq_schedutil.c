--- conflicted
+++ resolved
@@ -165,12 +165,8 @@
 				policy->cpuinfo.max_freq : policy->cur;
 	unsigned long next_freq = 0;
 
-<<<<<<< HEAD
-	trace_android_vh_map_util_freq(util, freq, max, &next_freq);
-=======
 	trace_android_vh_map_util_freq(util, freq, max, &next_freq, policy,
 			&sg_policy->need_freq_update);
->>>>>>> 76081a5f
 	if (next_freq)
 		freq = next_freq;
 	else
