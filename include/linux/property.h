/* SPDX-License-Identifier: GPL-2.0-only */
/*
 * property.h - Unified device property interface.
 *
 * Copyright (C) 2014, Intel Corporation
 * Authors: Rafael J. Wysocki <rafael.j.wysocki@intel.com>
 *          Mika Westerberg <mika.westerberg@linux.intel.com>
 */

#ifndef _LINUX_PROPERTY_H_
#define _LINUX_PROPERTY_H_

#include <linux/bits.h>
#include <linux/fwnode.h>
#include <linux/types.h>

struct device;

enum dev_prop_type {
	DEV_PROP_U8,
	DEV_PROP_U16,
	DEV_PROP_U32,
	DEV_PROP_U64,
	DEV_PROP_STRING,
	DEV_PROP_REF,
};

enum dev_dma_attr {
	DEV_DMA_NOT_SUPPORTED,
	DEV_DMA_NON_COHERENT,
	DEV_DMA_COHERENT,
};

struct fwnode_handle *dev_fwnode(struct device *dev);

bool device_property_present(struct device *dev, const char *propname);
int device_property_read_u8_array(struct device *dev, const char *propname,
				  u8 *val, size_t nval);
int device_property_read_u16_array(struct device *dev, const char *propname,
				   u16 *val, size_t nval);
int device_property_read_u32_array(struct device *dev, const char *propname,
				   u32 *val, size_t nval);
int device_property_read_u64_array(struct device *dev, const char *propname,
				   u64 *val, size_t nval);
int device_property_read_string_array(struct device *dev, const char *propname,
				      const char **val, size_t nval);
int device_property_read_string(struct device *dev, const char *propname,
				const char **val);
int device_property_match_string(struct device *dev,
				 const char *propname, const char *string);

bool fwnode_device_is_available(const struct fwnode_handle *fwnode);
bool fwnode_property_present(const struct fwnode_handle *fwnode,
			     const char *propname);
int fwnode_property_read_u8_array(const struct fwnode_handle *fwnode,
				  const char *propname, u8 *val,
				  size_t nval);
int fwnode_property_read_u16_array(const struct fwnode_handle *fwnode,
				   const char *propname, u16 *val,
				   size_t nval);
int fwnode_property_read_u32_array(const struct fwnode_handle *fwnode,
				   const char *propname, u32 *val,
				   size_t nval);
int fwnode_property_read_u64_array(const struct fwnode_handle *fwnode,
				   const char *propname, u64 *val,
				   size_t nval);
int fwnode_property_read_string_array(const struct fwnode_handle *fwnode,
				      const char *propname, const char **val,
				      size_t nval);
int fwnode_property_read_string(const struct fwnode_handle *fwnode,
				const char *propname, const char **val);
int fwnode_property_match_string(const struct fwnode_handle *fwnode,
				 const char *propname, const char *string);
int fwnode_property_get_reference_args(const struct fwnode_handle *fwnode,
				       const char *prop, const char *nargs_prop,
				       unsigned int nargs, unsigned int index,
				       struct fwnode_reference_args *args);

struct fwnode_handle *fwnode_find_reference(const struct fwnode_handle *fwnode,
					    const char *name,
					    unsigned int index);

const char *fwnode_get_name(const struct fwnode_handle *fwnode);
const char *fwnode_get_name_prefix(const struct fwnode_handle *fwnode);
struct fwnode_handle *fwnode_get_parent(const struct fwnode_handle *fwnode);
struct fwnode_handle *fwnode_get_next_parent(
	struct fwnode_handle *fwnode);
struct device *fwnode_get_next_parent_dev(struct fwnode_handle *fwnode);
unsigned int fwnode_count_parents(const struct fwnode_handle *fwn);
struct fwnode_handle *fwnode_get_nth_parent(struct fwnode_handle *fwn,
					    unsigned int depth);
bool fwnode_is_ancestor_of(struct fwnode_handle *test_ancestor,
				  struct fwnode_handle *test_child);
struct fwnode_handle *fwnode_get_next_child_node(
	const struct fwnode_handle *fwnode, struct fwnode_handle *child);
struct fwnode_handle *fwnode_get_next_available_child_node(
	const struct fwnode_handle *fwnode, struct fwnode_handle *child);

#define fwnode_for_each_child_node(fwnode, child)			\
	for (child = fwnode_get_next_child_node(fwnode, NULL); child;	\
	     child = fwnode_get_next_child_node(fwnode, child))

#define fwnode_for_each_available_child_node(fwnode, child)		       \
	for (child = fwnode_get_next_available_child_node(fwnode, NULL); child;\
	     child = fwnode_get_next_available_child_node(fwnode, child))

struct fwnode_handle *device_get_next_child_node(
	struct device *dev, struct fwnode_handle *child);

#define device_for_each_child_node(dev, child)				\
	for (child = device_get_next_child_node(dev, NULL); child;	\
	     child = device_get_next_child_node(dev, child))

struct fwnode_handle *fwnode_get_named_child_node(
	const struct fwnode_handle *fwnode, const char *childname);
struct fwnode_handle *device_get_named_child_node(struct device *dev,
						  const char *childname);

struct fwnode_handle *fwnode_handle_get(struct fwnode_handle *fwnode);
void fwnode_handle_put(struct fwnode_handle *fwnode);

int fwnode_irq_get(struct fwnode_handle *fwnode, unsigned int index);

unsigned int device_get_child_node_count(struct device *dev);

static inline bool device_property_read_bool(struct device *dev,
					     const char *propname)
{
	return device_property_present(dev, propname);
}

static inline int device_property_read_u8(struct device *dev,
					  const char *propname, u8 *val)
{
	return device_property_read_u8_array(dev, propname, val, 1);
}

static inline int device_property_read_u16(struct device *dev,
					   const char *propname, u16 *val)
{
	return device_property_read_u16_array(dev, propname, val, 1);
}

static inline int device_property_read_u32(struct device *dev,
					   const char *propname, u32 *val)
{
	return device_property_read_u32_array(dev, propname, val, 1);
}

static inline int device_property_read_u64(struct device *dev,
					   const char *propname, u64 *val)
{
	return device_property_read_u64_array(dev, propname, val, 1);
}

static inline int device_property_count_u8(struct device *dev, const char *propname)
{
	return device_property_read_u8_array(dev, propname, NULL, 0);
}

static inline int device_property_count_u16(struct device *dev, const char *propname)
{
	return device_property_read_u16_array(dev, propname, NULL, 0);
}

static inline int device_property_count_u32(struct device *dev, const char *propname)
{
	return device_property_read_u32_array(dev, propname, NULL, 0);
}

static inline int device_property_count_u64(struct device *dev, const char *propname)
{
	return device_property_read_u64_array(dev, propname, NULL, 0);
}

static inline int device_property_string_array_count(struct device *dev,
						     const char *propname)
{
	return device_property_read_string_array(dev, propname, NULL, 0);
}

static inline bool fwnode_property_read_bool(const struct fwnode_handle *fwnode,
					     const char *propname)
{
	return fwnode_property_present(fwnode, propname);
}

static inline int fwnode_property_read_u8(const struct fwnode_handle *fwnode,
					  const char *propname, u8 *val)
{
	return fwnode_property_read_u8_array(fwnode, propname, val, 1);
}

static inline int fwnode_property_read_u16(const struct fwnode_handle *fwnode,
					   const char *propname, u16 *val)
{
	return fwnode_property_read_u16_array(fwnode, propname, val, 1);
}

static inline int fwnode_property_read_u32(const struct fwnode_handle *fwnode,
					   const char *propname, u32 *val)
{
	return fwnode_property_read_u32_array(fwnode, propname, val, 1);
}

static inline int fwnode_property_read_u64(const struct fwnode_handle *fwnode,
					   const char *propname, u64 *val)
{
	return fwnode_property_read_u64_array(fwnode, propname, val, 1);
}

static inline int fwnode_property_count_u8(const struct fwnode_handle *fwnode,
					   const char *propname)
{
	return fwnode_property_read_u8_array(fwnode, propname, NULL, 0);
}

static inline int fwnode_property_count_u16(const struct fwnode_handle *fwnode,
					    const char *propname)
{
	return fwnode_property_read_u16_array(fwnode, propname, NULL, 0);
}

static inline int fwnode_property_count_u32(const struct fwnode_handle *fwnode,
					    const char *propname)
{
	return fwnode_property_read_u32_array(fwnode, propname, NULL, 0);
}

static inline int fwnode_property_count_u64(const struct fwnode_handle *fwnode,
					    const char *propname)
{
	return fwnode_property_read_u64_array(fwnode, propname, NULL, 0);
}

static inline int
fwnode_property_string_array_count(const struct fwnode_handle *fwnode,
				   const char *propname)
{
	return fwnode_property_read_string_array(fwnode, propname, NULL, 0);
}

struct software_node;

/**
 * struct software_node_ref_args - Reference property with additional arguments
 * @node: Reference to a software node
 * @nargs: Number of elements in @args array
 * @args: Integer arguments
 */
struct software_node_ref_args {
	const struct software_node *node;
	unsigned int nargs;
	u64 args[NR_FWNODE_REFERENCE_ARGS];
};

/**
 * struct property_entry - "Built-in" device property representation.
 * @name: Name of the property.
 * @length: Length of data making up the value.
 * @is_inline: True when the property value is stored inline.
 * @type: Type of the data in unions.
 * @pointer: Pointer to the property when it is not stored inline.
 * @value: Value of the property when it is stored inline.
 */
struct property_entry {
	const char *name;
	size_t length;
	bool is_inline;
	enum dev_prop_type type;
	union {
		const void *pointer;
		union {
			u8 u8_data[sizeof(u64) / sizeof(u8)];
			u16 u16_data[sizeof(u64) / sizeof(u16)];
			u32 u32_data[sizeof(u64) / sizeof(u32)];
			u64 u64_data[sizeof(u64) / sizeof(u64)];
			const char *str[sizeof(u64) / sizeof(char *)];
		} value;
	};
};

/*
 * Note: the below initializers for the anonymous union are carefully
 * crafted to avoid gcc-4.4.4's problems with initialization of anon unions
 * and structs.
 */

#define __PROPERTY_ENTRY_ELEMENT_SIZE(_elem_)				\
	sizeof(((struct property_entry *)NULL)->value._elem_[0])

#define __PROPERTY_ENTRY_ARRAY_ELSIZE_LEN(_name_, _elsize_, _Type_,	\
					  _val_, _len_)			\
(struct property_entry) {						\
	.name = _name_,							\
	.length = (_len_) * (_elsize_),					\
	.type = DEV_PROP_##_Type_,					\
	{ .pointer = _val_ },						\
}

#define __PROPERTY_ENTRY_ARRAY_LEN(_name_, _elem_, _Type_, _val_, _len_)\
	__PROPERTY_ENTRY_ARRAY_ELSIZE_LEN(_name_,			\
				__PROPERTY_ENTRY_ELEMENT_SIZE(_elem_),	\
				_Type_, _val_, _len_)

#define PROPERTY_ENTRY_U8_ARRAY_LEN(_name_, _val_, _len_)		\
	__PROPERTY_ENTRY_ARRAY_LEN(_name_, u8_data, U8, _val_, _len_)
#define PROPERTY_ENTRY_U16_ARRAY_LEN(_name_, _val_, _len_)		\
	__PROPERTY_ENTRY_ARRAY_LEN(_name_, u16_data, U16, _val_, _len_)
#define PROPERTY_ENTRY_U32_ARRAY_LEN(_name_, _val_, _len_)		\
	__PROPERTY_ENTRY_ARRAY_LEN(_name_, u32_data, U32, _val_, _len_)
#define PROPERTY_ENTRY_U64_ARRAY_LEN(_name_, _val_, _len_)		\
	__PROPERTY_ENTRY_ARRAY_LEN(_name_, u64_data, U64, _val_, _len_)
#define PROPERTY_ENTRY_STRING_ARRAY_LEN(_name_, _val_, _len_)		\
	__PROPERTY_ENTRY_ARRAY_LEN(_name_, str, STRING, _val_, _len_)
#define PROPERTY_ENTRY_REF_ARRAY_LEN(_name_, _val_, _len_)		\
	__PROPERTY_ENTRY_ARRAY_ELSIZE_LEN(_name_,			\
				sizeof(struct software_node_ref_args),	\
				REF, _val_, _len_)

#define PROPERTY_ENTRY_U8_ARRAY(_name_, _val_)				\
	PROPERTY_ENTRY_U8_ARRAY_LEN(_name_, _val_, ARRAY_SIZE(_val_))
#define PROPERTY_ENTRY_U16_ARRAY(_name_, _val_)				\
	PROPERTY_ENTRY_U16_ARRAY_LEN(_name_, _val_, ARRAY_SIZE(_val_))
#define PROPERTY_ENTRY_U32_ARRAY(_name_, _val_)				\
	PROPERTY_ENTRY_U32_ARRAY_LEN(_name_, _val_, ARRAY_SIZE(_val_))
#define PROPERTY_ENTRY_U64_ARRAY(_name_, _val_)				\
	PROPERTY_ENTRY_U64_ARRAY_LEN(_name_, _val_, ARRAY_SIZE(_val_))
#define PROPERTY_ENTRY_STRING_ARRAY(_name_, _val_)			\
	PROPERTY_ENTRY_STRING_ARRAY_LEN(_name_, _val_, ARRAY_SIZE(_val_))
#define PROPERTY_ENTRY_REF_ARRAY(_name_, _val_)			\
	PROPERTY_ENTRY_REF_ARRAY_LEN(_name_, _val_, ARRAY_SIZE(_val_))

#define __PROPERTY_ENTRY_ELEMENT(_name_, _elem_, _Type_, _val_)		\
(struct property_entry) {						\
	.name = _name_,							\
	.length = __PROPERTY_ENTRY_ELEMENT_SIZE(_elem_),		\
	.is_inline = true,						\
	.type = DEV_PROP_##_Type_,					\
	{ .value = { ._elem_[0] = _val_ } },				\
}

#define PROPERTY_ENTRY_U8(_name_, _val_)				\
	__PROPERTY_ENTRY_ELEMENT(_name_, u8_data, U8, _val_)
#define PROPERTY_ENTRY_U16(_name_, _val_)				\
	__PROPERTY_ENTRY_ELEMENT(_name_, u16_data, U16, _val_)
#define PROPERTY_ENTRY_U32(_name_, _val_)				\
	__PROPERTY_ENTRY_ELEMENT(_name_, u32_data, U32, _val_)
#define PROPERTY_ENTRY_U64(_name_, _val_)				\
	__PROPERTY_ENTRY_ELEMENT(_name_, u64_data, U64, _val_)
#define PROPERTY_ENTRY_STRING(_name_, _val_)				\
	__PROPERTY_ENTRY_ELEMENT(_name_, str, STRING, _val_)

#define PROPERTY_ENTRY_BOOL(_name_)		\
(struct property_entry) {			\
	.name = _name_,				\
	.is_inline = true,			\
}

#define PROPERTY_ENTRY_REF(_name_, _ref_, ...)				\
(struct property_entry) {						\
	.name = _name_,							\
	.length = sizeof(struct software_node_ref_args),		\
	.type = DEV_PROP_REF,						\
	{ .pointer = &(const struct software_node_ref_args) {		\
		.node = _ref_,						\
		.nargs = ARRAY_SIZE(((u64[]){ 0, ##__VA_ARGS__ })) - 1,	\
		.args = { __VA_ARGS__ },				\
	} },								\
}

struct property_entry *
property_entries_dup(const struct property_entry *properties);

void property_entries_free(const struct property_entry *properties);

int device_add_properties(struct device *dev,
			  const struct property_entry *properties);
void device_remove_properties(struct device *dev);

bool device_dma_supported(struct device *dev);

enum dev_dma_attr device_get_dma_attr(struct device *dev);

const void *device_get_match_data(struct device *dev);

int device_get_phy_mode(struct device *dev);

void *device_get_mac_address(struct device *dev, char *addr, int alen);

int fwnode_get_phy_mode(struct fwnode_handle *fwnode);
void *fwnode_get_mac_address(struct fwnode_handle *fwnode,
			     char *addr, int alen);
struct fwnode_handle *fwnode_graph_get_next_endpoint(
	const struct fwnode_handle *fwnode, struct fwnode_handle *prev);
struct fwnode_handle *
fwnode_graph_get_port_parent(const struct fwnode_handle *fwnode);
struct fwnode_handle *fwnode_graph_get_remote_port_parent(
	const struct fwnode_handle *fwnode);
struct fwnode_handle *fwnode_graph_get_remote_port(
	const struct fwnode_handle *fwnode);
struct fwnode_handle *fwnode_graph_get_remote_endpoint(
	const struct fwnode_handle *fwnode);
struct fwnode_handle *
fwnode_graph_get_remote_node(const struct fwnode_handle *fwnode, u32 port,
			     u32 endpoint);

static inline bool fwnode_graph_is_endpoint(struct fwnode_handle *fwnode)
{
	return fwnode_property_present(fwnode, "remote-endpoint");
}

/*
 * Fwnode lookup flags
 *
 * @FWNODE_GRAPH_ENDPOINT_NEXT: In the case of no exact match, look for the
 *				closest endpoint ID greater than the specified
 *				one.
 * @FWNODE_GRAPH_DEVICE_DISABLED: That the device to which the remote
 *				  endpoint of the given endpoint belongs to,
 *				  may be disabled.
 */
#define FWNODE_GRAPH_ENDPOINT_NEXT	BIT(0)
#define FWNODE_GRAPH_DEVICE_DISABLED	BIT(1)

struct fwnode_handle *
fwnode_graph_get_endpoint_by_id(const struct fwnode_handle *fwnode,
				u32 port, u32 endpoint, unsigned long flags);

#define fwnode_graph_for_each_endpoint(fwnode, child)			\
	for (child = NULL;						\
	     (child = fwnode_graph_get_next_endpoint(fwnode, child)); )

int fwnode_graph_parse_endpoint(const struct fwnode_handle *fwnode,
				struct fwnode_endpoint *endpoint);

typedef void *(*devcon_match_fn_t)(struct fwnode_handle *fwnode, const char *id,
				   void *data);

void *fwnode_connection_find_match(struct fwnode_handle *fwnode,
				   const char *con_id, void *data,
				   devcon_match_fn_t match);

static inline void *device_connection_find_match(struct device *dev,
						 const char *con_id, void *data,
						 devcon_match_fn_t match)
{
	return fwnode_connection_find_match(dev_fwnode(dev), con_id, data, match);
}

/* -------------------------------------------------------------------------- */
/* Software fwnode support - when HW description is incomplete or missing */

/**
 * struct software_node - Software node description
 * @name: Name of the software node
 * @parent: Parent of the software node
 * @properties: Array of device properties
 */
struct software_node {
	const char *name;
	const struct software_node *parent;
	const struct property_entry *properties;
};

bool is_software_node(const struct fwnode_handle *fwnode);
const struct software_node *
to_software_node(const struct fwnode_handle *fwnode);
struct fwnode_handle *software_node_fwnode(const struct software_node *node);

const struct software_node *
software_node_find_by_name(const struct software_node *parent,
			   const char *name);

int software_node_register_nodes(const struct software_node *nodes);
void software_node_unregister_nodes(const struct software_node *nodes);

int software_node_register_node_group(const struct software_node **node_group);
void software_node_unregister_node_group(const struct software_node **node_group);

int software_node_register(const struct software_node *node);
void software_node_unregister(const struct software_node *node);

int software_node_notify(struct device *dev, unsigned long action);

struct fwnode_handle *
fwnode_create_software_node(const struct property_entry *properties,
			    const struct fwnode_handle *parent);
void fwnode_remove_software_node(struct fwnode_handle *fwnode);

<<<<<<< HEAD
int device_add_software_node(struct device *dev, const struct software_node *swnode);
=======
int device_add_software_node(struct device *dev, const struct software_node *node);
>>>>>>> 76081a5f
void device_remove_software_node(struct device *dev);

#endif /* _LINUX_PROPERTY_H_ */<|MERGE_RESOLUTION|>--- conflicted
+++ resolved
@@ -488,11 +488,7 @@
 			    const struct fwnode_handle *parent);
 void fwnode_remove_software_node(struct fwnode_handle *fwnode);
 
-<<<<<<< HEAD
-int device_add_software_node(struct device *dev, const struct software_node *swnode);
-=======
 int device_add_software_node(struct device *dev, const struct software_node *node);
->>>>>>> 76081a5f
 void device_remove_software_node(struct device *dev);
 
 #endif /* _LINUX_PROPERTY_H_ */