/*
 * Copyright (c) 2018, Mellanox Technologies inc.  All rights reserved.
 *
 * This software is available to you under a choice of one of two
 * licenses.  You may choose to be licensed under the terms of the GNU
 * General Public License (GPL) Version 2, available from the file
 * COPYING in the main directory of this source tree, or the
 * OpenIB.org BSD license below:
 *
 *     Redistribution and use in source and binary forms, with or
 *     without modification, are permitted provided that the following
 *     conditions are met:
 *
 *      - Redistributions of source code must retain the above
 *        copyright notice, this list of conditions and the following
 *        disclaimer.
 *
 *      - Redistributions in binary form must reproduce the above
 *        copyright notice, this list of conditions and the following
 *        disclaimer in the documentation and/or other materials
 *        provided with the distribution.
 *
 * THE SOFTWARE IS PROVIDED "AS IS", WITHOUT WARRANTY OF ANY KIND,
 * EXPRESS OR IMPLIED, INCLUDING BUT NOT LIMITED TO THE WARRANTIES OF
 * MERCHANTABILITY, FITNESS FOR A PARTICULAR PURPOSE AND
 * NONINFRINGEMENT. IN NO EVENT SHALL THE AUTHORS OR COPYRIGHT HOLDERS
 * BE LIABLE FOR ANY CLAIM, DAMAGES OR OTHER LIABILITY, WHETHER IN AN
 * ACTION OF CONTRACT, TORT OR OTHERWISE, ARISING FROM, OUT OF OR IN
 * CONNECTION WITH THE SOFTWARE OR THE USE OR OTHER DEALINGS IN THE
 * SOFTWARE.
 */

#ifndef MLX5_USER_IOCTL_VERBS_H
#define MLX5_USER_IOCTL_VERBS_H

#include <linux/types.h>

enum mlx5_ib_uapi_flow_action_flags {
	MLX5_IB_UAPI_FLOW_ACTION_FLAGS_REQUIRE_METADATA	= 1 << 0,
};

enum mlx5_ib_uapi_flow_table_type {
	MLX5_IB_UAPI_FLOW_TABLE_TYPE_NIC_RX     = 0x0,
	MLX5_IB_UAPI_FLOW_TABLE_TYPE_NIC_TX	= 0x1,
	MLX5_IB_UAPI_FLOW_TABLE_TYPE_FDB	= 0x2,
};

enum mlx5_ib_uapi_flow_action_packet_reformat_type {
	MLX5_IB_UAPI_FLOW_ACTION_PACKET_REFORMAT_TYPE_L2_TUNNEL_TO_L2 = 0x0,
	MLX5_IB_UAPI_FLOW_ACTION_PACKET_REFORMAT_TYPE_L2_TO_L2_TUNNEL = 0x1,
	MLX5_IB_UAPI_FLOW_ACTION_PACKET_REFORMAT_TYPE_L3_TUNNEL_TO_L2 = 0x2,
	MLX5_IB_UAPI_FLOW_ACTION_PACKET_REFORMAT_TYPE_L2_TO_L3_TUNNEL = 0x3,
};

struct mlx5_ib_uapi_devx_async_cmd_hdr {
	__aligned_u64	wr_id;
	__u8		out_data[];
};

<<<<<<< HEAD
=======
enum mlx5_ib_uapi_dm_type {
	MLX5_IB_UAPI_DM_TYPE_MEMIC,
	MLX5_IB_UAPI_DM_TYPE_STEERING_SW_ICM,
	MLX5_IB_UAPI_DM_TYPE_HEADER_MODIFY_SW_ICM,
};

>>>>>>> 0ecfebd2
#endif
<|MERGE_RESOLUTION|>--- conflicted
+++ resolved
@@ -57,13 +57,10 @@
 	__u8		out_data[];
 };
 
-<<<<<<< HEAD
-=======
 enum mlx5_ib_uapi_dm_type {
 	MLX5_IB_UAPI_DM_TYPE_MEMIC,
 	MLX5_IB_UAPI_DM_TYPE_STEERING_SW_ICM,
 	MLX5_IB_UAPI_DM_TYPE_HEADER_MODIFY_SW_ICM,
 };
 
->>>>>>> 0ecfebd2
 #endif
