--- conflicted
+++ resolved
@@ -1039,13 +1039,9 @@
 		 * at a time to get the lock ordering right. Typically there
 		 * will only be one mm, so no big deal.
 		 */
-<<<<<<< HEAD
-		down_write(&mm->mmap_sem);
+		down_read(&mm->mmap_sem);
 		if (!mmget_still_valid(mm))
 			goto skip_mm;
-=======
-		down_read(&mm->mmap_sem);
->>>>>>> 2557fabd
 		mutex_lock(&ufile->umap_lock);
 		list_for_each_entry_safe (priv, next_priv, &ufile->umaps,
 					  list) {
@@ -1059,12 +1055,8 @@
 				     vma->vm_end - vma->vm_start);
 		}
 		mutex_unlock(&ufile->umap_lock);
-<<<<<<< HEAD
 	skip_mm:
-		up_write(&mm->mmap_sem);
-=======
 		up_read(&mm->mmap_sem);
->>>>>>> 2557fabd
 		mmput(mm);
 	}
 }
