--- conflicted
+++ resolved
@@ -3267,13 +3267,6 @@
 				NVME_QUIRK_128_BYTES_SQES |
 				NVME_QUIRK_SHARED_TAGS |
 				NVME_QUIRK_SKIP_CID_GEN },
-<<<<<<< HEAD
-	{ PCI_DEVICE(0x144d, 0xa808),   /* Samsung X5 */
-		.driver_data =  NVME_QUIRK_DELAY_BEFORE_CHK_RDY|
-				NVME_QUIRK_NO_DEEPEST_PS |
-				NVME_QUIRK_IGNORE_DEV_SUBNQN, },
-=======
->>>>>>> 4450c2c4
 	{ PCI_DEVICE_CLASS(PCI_CLASS_STORAGE_EXPRESS, 0xffffff) },
 	{ 0, }
 };
