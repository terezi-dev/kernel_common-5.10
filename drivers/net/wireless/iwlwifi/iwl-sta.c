--- conflicted
+++ resolved
@@ -723,14 +723,10 @@
 	/* else, we are overriding an existing key => no need to allocated room
 	 * in uCode. */
 
-<<<<<<< HEAD
-	/* This copy is actually not needed: we get the key with each TX */
-=======
 	WARN(priv->stations[sta_id].sta.key.key_offset == WEP_INVALID_OFFSET,
 		"no space for new kew");
 
 	/* This copy is acutally not needed: we get the key with each TX */
->>>>>>> 0a0755c9
 	memcpy(priv->stations[sta_id].keyinfo.key, keyconf->key, 16);
 
 	memcpy(priv->stations[sta_id].sta.key.key, keyconf->key, 16);
