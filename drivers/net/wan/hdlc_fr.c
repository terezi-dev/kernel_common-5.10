/*
 * Generic HDLC support routines for Linux
 * Frame Relay support
 *
 * Copyright (C) 1999 - 2006 Krzysztof Halasa <khc@pm.waw.pl>
 *
 * This program is free software; you can redistribute it and/or modify it
 * under the terms of version 2 of the GNU General Public License
 * as published by the Free Software Foundation.
 *

            Theory of PVC state

 DCE mode:

 (exist,new) -> 0,0 when "PVC create" or if "link unreliable"
         0,x -> 1,1 if "link reliable" when sending FULL STATUS
         1,1 -> 1,0 if received FULL STATUS ACK

 (active)    -> 0 when "ifconfig PVC down" or "link unreliable" or "PVC create"
             -> 1 when "PVC up" and (exist,new) = 1,0

 DTE mode:
 (exist,new,active) = FULL STATUS if "link reliable"
		    = 0, 0, 0 if "link unreliable"
 No LMI:
 active = open and "link reliable"
 exist = new = not used

 CCITT LMI: ITU-T Q.933 Annex A
 ANSI LMI: ANSI T1.617 Annex D
 CISCO LMI: the original, aka "Gang of Four" LMI

*/

#include <linux/module.h>
#include <linux/kernel.h>
#include <linux/slab.h>
#include <linux/poll.h>
#include <linux/errno.h>
#include <linux/if_arp.h>
#include <linux/init.h>
#include <linux/skbuff.h>
#include <linux/pkt_sched.h>
#include <linux/inetdevice.h>
#include <linux/lapb.h>
#include <linux/rtnetlink.h>
#include <linux/etherdevice.h>
#include <linux/hdlc.h>

#undef DEBUG_PKT
#undef DEBUG_ECN
#undef DEBUG_LINK
#undef DEBUG_PROTO
#undef DEBUG_PVC

#define FR_UI			0x03
#define FR_PAD			0x00

#define NLPID_IP		0xCC
#define NLPID_IPV6		0x8E
#define NLPID_SNAP		0x80
#define NLPID_PAD		0x00
#define NLPID_CCITT_ANSI_LMI	0x08
#define NLPID_CISCO_LMI		0x09


#define LMI_CCITT_ANSI_DLCI	   0 /* LMI DLCI */
#define LMI_CISCO_DLCI		1023

#define LMI_CALLREF		0x00 /* Call Reference */
#define LMI_ANSI_LOCKSHIFT	0x95 /* ANSI locking shift */
#define LMI_ANSI_CISCO_REPTYPE	0x01 /* report type */
#define LMI_CCITT_REPTYPE	0x51
#define LMI_ANSI_CISCO_ALIVE	0x03 /* keep alive */
#define LMI_CCITT_ALIVE		0x53
#define LMI_ANSI_CISCO_PVCSTAT	0x07 /* PVC status */
#define LMI_CCITT_PVCSTAT	0x57

#define LMI_FULLREP		0x00 /* full report  */
#define LMI_INTEGRITY		0x01 /* link integrity report */
#define LMI_SINGLE		0x02 /* single PVC report */

#define LMI_STATUS_ENQUIRY      0x75
#define LMI_STATUS              0x7D /* reply */

#define LMI_REPT_LEN               1 /* report type element length */
#define LMI_INTEG_LEN              2 /* link integrity element length */

#define LMI_CCITT_CISCO_LENGTH	  13 /* LMI frame lengths */
#define LMI_ANSI_LENGTH		  14


typedef struct {
#if defined(__LITTLE_ENDIAN_BITFIELD)
	unsigned ea1:	1;
	unsigned cr:	1;
	unsigned dlcih:	6;
  
	unsigned ea2:	1;
	unsigned de:	1;
	unsigned becn:	1;
	unsigned fecn:	1;
	unsigned dlcil:	4;
#else
	unsigned dlcih:	6;
	unsigned cr:	1;
	unsigned ea1:	1;

	unsigned dlcil:	4;
	unsigned fecn:	1;
	unsigned becn:	1;
	unsigned de:	1;
	unsigned ea2:	1;
#endif
}__attribute__ ((packed)) fr_hdr;


typedef struct pvc_device_struct {
	struct net_device *frad;
	struct net_device *main;
	struct net_device *ether;	/* bridged Ethernet interface	*/
	struct pvc_device_struct *next;	/* Sorted in ascending DLCI order */
	int dlci;
	int open_count;

	struct {
		unsigned int new: 1;
		unsigned int active: 1;
		unsigned int exist: 1;
		unsigned int deleted: 1;
		unsigned int fecn: 1;
		unsigned int becn: 1;
		unsigned int bandwidth;	/* Cisco LMI reporting only */
	}state;
}pvc_device;

struct frad_state {
	fr_proto settings;
	pvc_device *first_pvc;
	int dce_pvc_count;

	struct timer_list timer;
	unsigned long last_poll;
	int reliable;
	int dce_changed;
	int request;
	int fullrep_sent;
	u32 last_errors; /* last errors bit list */
	u8 n391cnt;
	u8 txseq; /* TX sequence number */
	u8 rxseq; /* RX sequence number */
};


static int fr_ioctl(struct net_device *dev, struct ifreq *ifr);


static inline u16 q922_to_dlci(u8 *hdr)
{
	return ((hdr[0] & 0xFC) << 2) | ((hdr[1] & 0xF0) >> 4);
}


static inline void dlci_to_q922(u8 *hdr, u16 dlci)
{
	hdr[0] = (dlci >> 2) & 0xFC;
	hdr[1] = ((dlci << 4) & 0xF0) | 0x01;
}


static inline struct frad_state* state(hdlc_device *hdlc)
{
	return(struct frad_state *)(hdlc->state);
}


static inline pvc_device* find_pvc(hdlc_device *hdlc, u16 dlci)
{
	pvc_device *pvc = state(hdlc)->first_pvc;

	while (pvc) {
		if (pvc->dlci == dlci)
			return pvc;
		if (pvc->dlci > dlci)
			return NULL; /* the listed is sorted */
		pvc = pvc->next;
	}

	return NULL;
}


static pvc_device* add_pvc(struct net_device *dev, u16 dlci)
{
	hdlc_device *hdlc = dev_to_hdlc(dev);
	pvc_device *pvc, **pvc_p = &state(hdlc)->first_pvc;

	while (*pvc_p) {
		if ((*pvc_p)->dlci == dlci)
			return *pvc_p;
		if ((*pvc_p)->dlci > dlci)
			break;	/* the list is sorted */
		pvc_p = &(*pvc_p)->next;
	}

	pvc = kzalloc(sizeof(pvc_device), GFP_ATOMIC);
#ifdef DEBUG_PVC
	printk(KERN_DEBUG "add_pvc: allocated pvc %p, frad %p\n", pvc, dev);
#endif
	if (!pvc)
		return NULL;

	pvc->dlci = dlci;
	pvc->frad = dev;
	pvc->next = *pvc_p;	/* Put it in the chain */
	*pvc_p = pvc;
	return pvc;
}


static inline int pvc_is_used(pvc_device *pvc)
{
	return pvc->main || pvc->ether;
}


static inline void pvc_carrier(int on, pvc_device *pvc)
{
	if (on) {
		if (pvc->main)
			if (!netif_carrier_ok(pvc->main))
				netif_carrier_on(pvc->main);
		if (pvc->ether)
			if (!netif_carrier_ok(pvc->ether))
				netif_carrier_on(pvc->ether);
	} else {
		if (pvc->main)
			if (netif_carrier_ok(pvc->main))
				netif_carrier_off(pvc->main);
		if (pvc->ether)
			if (netif_carrier_ok(pvc->ether))
				netif_carrier_off(pvc->ether);
	}
}


static inline void delete_unused_pvcs(hdlc_device *hdlc)
{
	pvc_device **pvc_p = &state(hdlc)->first_pvc;

	while (*pvc_p) {
		if (!pvc_is_used(*pvc_p)) {
			pvc_device *pvc = *pvc_p;
#ifdef DEBUG_PVC
			printk(KERN_DEBUG "freeing unused pvc: %p\n", pvc);
#endif
			*pvc_p = pvc->next;
			kfree(pvc);
			continue;
		}
		pvc_p = &(*pvc_p)->next;
	}
}


static inline struct net_device** get_dev_p(pvc_device *pvc, int type)
{
	if (type == ARPHRD_ETHER)
		return &pvc->ether;
	else
		return &pvc->main;
}


static int fr_hard_header(struct sk_buff **skb_p, u16 dlci)
{
	u16 head_len;
	struct sk_buff *skb = *skb_p;

	switch (skb->protocol) {
	case __constant_htons(NLPID_CCITT_ANSI_LMI):
		head_len = 4;
		skb_push(skb, head_len);
		skb->data[3] = NLPID_CCITT_ANSI_LMI;
		break;

	case __constant_htons(NLPID_CISCO_LMI):
		head_len = 4;
		skb_push(skb, head_len);
		skb->data[3] = NLPID_CISCO_LMI;
		break;

	case __constant_htons(ETH_P_IP):
		head_len = 4;
		skb_push(skb, head_len);
		skb->data[3] = NLPID_IP;
		break;

	case __constant_htons(ETH_P_IPV6):
		head_len = 4;
		skb_push(skb, head_len);
		skb->data[3] = NLPID_IPV6;
		break;

	case __constant_htons(ETH_P_802_3):
		head_len = 10;
		if (skb_headroom(skb) < head_len) {
			struct sk_buff *skb2 = skb_realloc_headroom(skb,
								    head_len);
			if (!skb2)
				return -ENOBUFS;
			dev_kfree_skb(skb);
			skb = *skb_p = skb2;
		}
		skb_push(skb, head_len);
		skb->data[3] = FR_PAD;
		skb->data[4] = NLPID_SNAP;
		skb->data[5] = FR_PAD;
		skb->data[6] = 0x80;
		skb->data[7] = 0xC2;
		skb->data[8] = 0x00;
		skb->data[9] = 0x07; /* bridged Ethernet frame w/out FCS */
		break;

	default:
		head_len = 10;
		skb_push(skb, head_len);
		skb->data[3] = FR_PAD;
		skb->data[4] = NLPID_SNAP;
		skb->data[5] = FR_PAD;
		skb->data[6] = FR_PAD;
		skb->data[7] = FR_PAD;
		*(__be16*)(skb->data + 8) = skb->protocol;
	}

	dlci_to_q922(skb->data, dlci);
	skb->data[2] = FR_UI;
	return 0;
}



static int pvc_open(struct net_device *dev)
{
	pvc_device *pvc = dev->priv;

	if ((pvc->frad->flags & IFF_UP) == 0)
		return -EIO;  /* Frad must be UP in order to activate PVC */

	if (pvc->open_count++ == 0) {
		hdlc_device *hdlc = dev_to_hdlc(pvc->frad);
		if (state(hdlc)->settings.lmi == LMI_NONE)
			pvc->state.active = netif_carrier_ok(pvc->frad);

		pvc_carrier(pvc->state.active, pvc);
		state(hdlc)->dce_changed = 1;
	}
	return 0;
}



static int pvc_close(struct net_device *dev)
{
	pvc_device *pvc = dev->priv;

	if (--pvc->open_count == 0) {
		hdlc_device *hdlc = dev_to_hdlc(pvc->frad);
		if (state(hdlc)->settings.lmi == LMI_NONE)
			pvc->state.active = 0;

		if (state(hdlc)->settings.dce) {
			state(hdlc)->dce_changed = 1;
			pvc->state.active = 0;
		}
	}
	return 0;
}



static int pvc_ioctl(struct net_device *dev, struct ifreq *ifr, int cmd)
{
	pvc_device *pvc = dev->priv;
	fr_proto_pvc_info info;

	if (ifr->ifr_settings.type == IF_GET_PROTO) {
		if (dev->type == ARPHRD_ETHER)
			ifr->ifr_settings.type = IF_PROTO_FR_ETH_PVC;
		else
			ifr->ifr_settings.type = IF_PROTO_FR_PVC;

		if (ifr->ifr_settings.size < sizeof(info)) {
			/* data size wanted */
			ifr->ifr_settings.size = sizeof(info);
			return -ENOBUFS;
		}

		info.dlci = pvc->dlci;
		memcpy(info.master, pvc->frad->name, IFNAMSIZ);
		if (copy_to_user(ifr->ifr_settings.ifs_ifsu.fr_pvc_info,
				 &info, sizeof(info)))
			return -EFAULT;
		return 0;
	}

	return -EINVAL;
}

static int pvc_xmit(struct sk_buff *skb, struct net_device *dev)
{
	pvc_device *pvc = dev->priv;

	if (pvc->state.active) {
		if (dev->type == ARPHRD_ETHER) {
			int pad = ETH_ZLEN - skb->len;
			if (pad > 0) { /* Pad the frame with zeros */
				int len = skb->len;
				if (skb_tailroom(skb) < pad)
					if (pskb_expand_head(skb, 0, pad,
							     GFP_ATOMIC)) {
						dev->stats.tx_dropped++;
						dev_kfree_skb(skb);
						return 0;
					}
				skb_put(skb, pad);
				memset(skb->data + len, 0, pad);
			}
			skb->protocol = __constant_htons(ETH_P_802_3);
		}
		if (!fr_hard_header(&skb, pvc->dlci)) {
			dev->stats.tx_bytes += skb->len;
			dev->stats.tx_packets++;
			if (pvc->state.fecn) /* TX Congestion counter */
				dev->stats.tx_compressed++;
			skb->dev = pvc->frad;
			dev_queue_xmit(skb);
			return 0;
		}
	}

	dev->stats.tx_dropped++;
	dev_kfree_skb(skb);
	return 0;
}



static int pvc_change_mtu(struct net_device *dev, int new_mtu)
{
	if ((new_mtu < 68) || (new_mtu > HDLC_MAX_MTU))
		return -EINVAL;
	dev->mtu = new_mtu;
	return 0;
}



static inline void fr_log_dlci_active(pvc_device *pvc)
{
	printk(KERN_INFO "%s: DLCI %d [%s%s%s]%s %s\n",
	       pvc->frad->name,
	       pvc->dlci,
	       pvc->main ? pvc->main->name : "",
	       pvc->main && pvc->ether ? " " : "",
	       pvc->ether ? pvc->ether->name : "",
	       pvc->state.new ? " new" : "",
	       !pvc->state.exist ? "deleted" :
	       pvc->state.active ? "active" : "inactive");
}



static inline u8 fr_lmi_nextseq(u8 x)
{
	x++;
	return x ? x : 1;
}


static void fr_lmi_send(struct net_device *dev, int fullrep)
{
	hdlc_device *hdlc = dev_to_hdlc(dev);
	struct sk_buff *skb;
	pvc_device *pvc = state(hdlc)->first_pvc;
	int lmi = state(hdlc)->settings.lmi;
	int dce = state(hdlc)->settings.dce;
	int len = lmi == LMI_ANSI ? LMI_ANSI_LENGTH : LMI_CCITT_CISCO_LENGTH;
	int stat_len = (lmi == LMI_CISCO) ? 6 : 3;
	u8 *data;
	int i = 0;

	if (dce && fullrep) {
		len += state(hdlc)->dce_pvc_count * (2 + stat_len);
		if (len > HDLC_MAX_MRU) {
			printk(KERN_WARNING "%s: Too many PVCs while sending "
			       "LMI full report\n", dev->name);
			return;
		}
	}

	skb = dev_alloc_skb(len);
	if (!skb) {
		printk(KERN_WARNING "%s: Memory squeeze on fr_lmi_send()\n",
		       dev->name);
		return;
	}
	memset(skb->data, 0, len);
	skb_reserve(skb, 4);
	if (lmi == LMI_CISCO) {
		skb->protocol = __constant_htons(NLPID_CISCO_LMI);
		fr_hard_header(&skb, LMI_CISCO_DLCI);
	} else {
		skb->protocol = __constant_htons(NLPID_CCITT_ANSI_LMI);
		fr_hard_header(&skb, LMI_CCITT_ANSI_DLCI);
	}
	data = skb_tail_pointer(skb);
	data[i++] = LMI_CALLREF;
	data[i++] = dce ? LMI_STATUS : LMI_STATUS_ENQUIRY;
	if (lmi == LMI_ANSI)
		data[i++] = LMI_ANSI_LOCKSHIFT;
	data[i++] = lmi == LMI_CCITT ? LMI_CCITT_REPTYPE :
		LMI_ANSI_CISCO_REPTYPE;
	data[i++] = LMI_REPT_LEN;
	data[i++] = fullrep ? LMI_FULLREP : LMI_INTEGRITY;
	data[i++] = lmi == LMI_CCITT ? LMI_CCITT_ALIVE : LMI_ANSI_CISCO_ALIVE;
	data[i++] = LMI_INTEG_LEN;
	data[i++] = state(hdlc)->txseq =
		fr_lmi_nextseq(state(hdlc)->txseq);
	data[i++] = state(hdlc)->rxseq;

	if (dce && fullrep) {
		while (pvc) {
			data[i++] = lmi == LMI_CCITT ? LMI_CCITT_PVCSTAT :
				LMI_ANSI_CISCO_PVCSTAT;
			data[i++] = stat_len;

			/* LMI start/restart */
			if (state(hdlc)->reliable && !pvc->state.exist) {
				pvc->state.exist = pvc->state.new = 1;
				fr_log_dlci_active(pvc);
			}

			/* ifconfig PVC up */
			if (pvc->open_count && !pvc->state.active &&
			    pvc->state.exist && !pvc->state.new) {
				pvc_carrier(1, pvc);
				pvc->state.active = 1;
				fr_log_dlci_active(pvc);
			}

			if (lmi == LMI_CISCO) {
				data[i] = pvc->dlci >> 8;
				data[i + 1] = pvc->dlci & 0xFF;
			} else {
				data[i] = (pvc->dlci >> 4) & 0x3F;
				data[i + 1] = ((pvc->dlci << 3) & 0x78) | 0x80;
				data[i + 2] = 0x80;
			}

			if (pvc->state.new)
				data[i + 2] |= 0x08;
			else if (pvc->state.active)
				data[i + 2] |= 0x02;

			i += stat_len;
			pvc = pvc->next;
		}
	}

	skb_put(skb, i);
	skb->priority = TC_PRIO_CONTROL;
	skb->dev = dev;
	skb_reset_network_header(skb);

	dev_queue_xmit(skb);
}



static void fr_set_link_state(int reliable, struct net_device *dev)
{
	hdlc_device *hdlc = dev_to_hdlc(dev);
	pvc_device *pvc = state(hdlc)->first_pvc;

	state(hdlc)->reliable = reliable;
	if (reliable) {
		netif_dormant_off(dev);
		state(hdlc)->n391cnt = 0; /* Request full status */
		state(hdlc)->dce_changed = 1;

		if (state(hdlc)->settings.lmi == LMI_NONE) {
			while (pvc) {	/* Activate all PVCs */
				pvc_carrier(1, pvc);
				pvc->state.exist = pvc->state.active = 1;
				pvc->state.new = 0;
				pvc = pvc->next;
			}
		}
	} else {
		netif_dormant_on(dev);
		while (pvc) {		/* Deactivate all PVCs */
			pvc_carrier(0, pvc);
			pvc->state.exist = pvc->state.active = 0;
			pvc->state.new = 0;
			if (!state(hdlc)->settings.dce)
				pvc->state.bandwidth = 0;
			pvc = pvc->next;
		}
	}
}


static void fr_timer(unsigned long arg)
{
	struct net_device *dev = (struct net_device *)arg;
	hdlc_device *hdlc = dev_to_hdlc(dev);
	int i, cnt = 0, reliable;
	u32 list;

	if (state(hdlc)->settings.dce) {
		reliable = state(hdlc)->request &&
			time_before(jiffies, state(hdlc)->last_poll +
				    state(hdlc)->settings.t392 * HZ);
		state(hdlc)->request = 0;
	} else {
		state(hdlc)->last_errors <<= 1; /* Shift the list */
		if (state(hdlc)->request) {
			if (state(hdlc)->reliable)
				printk(KERN_INFO "%s: No LMI status reply "
				       "received\n", dev->name);
			state(hdlc)->last_errors |= 1;
		}

		list = state(hdlc)->last_errors;
		for (i = 0; i < state(hdlc)->settings.n393; i++, list >>= 1)
			cnt += (list & 1);	/* errors count */

		reliable = (cnt < state(hdlc)->settings.n392);
	}

	if (state(hdlc)->reliable != reliable) {
		printk(KERN_INFO "%s: Link %sreliable\n", dev->name,
		       reliable ? "" : "un");
		fr_set_link_state(reliable, dev);
	}

	if (state(hdlc)->settings.dce)
		state(hdlc)->timer.expires = jiffies +
			state(hdlc)->settings.t392 * HZ;
	else {
		if (state(hdlc)->n391cnt)
			state(hdlc)->n391cnt--;

		fr_lmi_send(dev, state(hdlc)->n391cnt == 0);

		state(hdlc)->last_poll = jiffies;
		state(hdlc)->request = 1;
		state(hdlc)->timer.expires = jiffies +
			state(hdlc)->settings.t391 * HZ;
	}

	state(hdlc)->timer.function = fr_timer;
	state(hdlc)->timer.data = arg;
	add_timer(&state(hdlc)->timer);
}


static int fr_lmi_recv(struct net_device *dev, struct sk_buff *skb)
{
	hdlc_device *hdlc = dev_to_hdlc(dev);
	pvc_device *pvc;
	u8 rxseq, txseq;
	int lmi = state(hdlc)->settings.lmi;
	int dce = state(hdlc)->settings.dce;
	int stat_len = (lmi == LMI_CISCO) ? 6 : 3, reptype, error, no_ram, i;

	if (skb->len < (lmi == LMI_ANSI ? LMI_ANSI_LENGTH :
			LMI_CCITT_CISCO_LENGTH)) {
		printk(KERN_INFO "%s: Short LMI frame\n", dev->name);
		return 1;
	}

	if (skb->data[3] != (lmi == LMI_CISCO ? NLPID_CISCO_LMI :
			     NLPID_CCITT_ANSI_LMI)) {
		printk(KERN_INFO "%s: Received non-LMI frame with LMI DLCI\n",
		       dev->name);
		return 1;
	}

	if (skb->data[4] != LMI_CALLREF) {
		printk(KERN_INFO "%s: Invalid LMI Call reference (0x%02X)\n",
		       dev->name, skb->data[4]);
		return 1;
	}

	if (skb->data[5] != (dce ? LMI_STATUS_ENQUIRY : LMI_STATUS)) {
		printk(KERN_INFO "%s: Invalid LMI Message type (0x%02X)\n",
		       dev->name, skb->data[5]);
		return 1;
	}

	if (lmi == LMI_ANSI) {
		if (skb->data[6] != LMI_ANSI_LOCKSHIFT) {
			printk(KERN_INFO "%s: Not ANSI locking shift in LMI"
			       " message (0x%02X)\n", dev->name, skb->data[6]);
			return 1;
		}
		i = 7;
	} else
		i = 6;

	if (skb->data[i] != (lmi == LMI_CCITT ? LMI_CCITT_REPTYPE :
			     LMI_ANSI_CISCO_REPTYPE)) {
		printk(KERN_INFO "%s: Not an LMI Report type IE (0x%02X)\n",
		       dev->name, skb->data[i]);
		return 1;
	}

	if (skb->data[++i] != LMI_REPT_LEN) {
		printk(KERN_INFO "%s: Invalid LMI Report type IE length"
		       " (%u)\n", dev->name, skb->data[i]);
		return 1;
	}

	reptype = skb->data[++i];
	if (reptype != LMI_INTEGRITY && reptype != LMI_FULLREP) {
		printk(KERN_INFO "%s: Unsupported LMI Report type (0x%02X)\n",
		       dev->name, reptype);
		return 1;
	}

	if (skb->data[++i] != (lmi == LMI_CCITT ? LMI_CCITT_ALIVE :
			       LMI_ANSI_CISCO_ALIVE)) {
		printk(KERN_INFO "%s: Not an LMI Link integrity verification"
		       " IE (0x%02X)\n", dev->name, skb->data[i]);
		return 1;
	}

	if (skb->data[++i] != LMI_INTEG_LEN) {
		printk(KERN_INFO "%s: Invalid LMI Link integrity verification"
		       " IE length (%u)\n", dev->name, skb->data[i]);
		return 1;
	}
	i++;

	state(hdlc)->rxseq = skb->data[i++]; /* TX sequence from peer */
	rxseq = skb->data[i++];	/* Should confirm our sequence */

	txseq = state(hdlc)->txseq;

	if (dce)
		state(hdlc)->last_poll = jiffies;

	error = 0;
	if (!state(hdlc)->reliable)
		error = 1;

	if (rxseq == 0 || rxseq != txseq) { /* Ask for full report next time */
		state(hdlc)->n391cnt = 0;
		error = 1;
	}

	if (dce) {
		if (state(hdlc)->fullrep_sent && !error) {
/* Stop sending full report - the last one has been confirmed by DTE */
			state(hdlc)->fullrep_sent = 0;
			pvc = state(hdlc)->first_pvc;
			while (pvc) {
				if (pvc->state.new) {
					pvc->state.new = 0;

/* Tell DTE that new PVC is now active */
					state(hdlc)->dce_changed = 1;
				}
				pvc = pvc->next;
			}
		}

		if (state(hdlc)->dce_changed) {
			reptype = LMI_FULLREP;
			state(hdlc)->fullrep_sent = 1;
			state(hdlc)->dce_changed = 0;
		}

		state(hdlc)->request = 1; /* got request */
		fr_lmi_send(dev, reptype == LMI_FULLREP ? 1 : 0);
		return 0;
	}

	/* DTE */

	state(hdlc)->request = 0; /* got response, no request pending */

	if (error)
		return 0;

	if (reptype != LMI_FULLREP)
		return 0;

	pvc = state(hdlc)->first_pvc;

	while (pvc) {
		pvc->state.deleted = 1;
		pvc = pvc->next;
	}

	no_ram = 0;
	while (skb->len >= i + 2 + stat_len) {
		u16 dlci;
		u32 bw;
		unsigned int active, new;

		if (skb->data[i] != (lmi == LMI_CCITT ? LMI_CCITT_PVCSTAT :
				       LMI_ANSI_CISCO_PVCSTAT)) {
			printk(KERN_INFO "%s: Not an LMI PVC status IE"
			       " (0x%02X)\n", dev->name, skb->data[i]);
			return 1;
		}

		if (skb->data[++i] != stat_len) {
			printk(KERN_INFO "%s: Invalid LMI PVC status IE length"
			       " (%u)\n", dev->name, skb->data[i]);
			return 1;
		}
		i++;

		new = !! (skb->data[i + 2] & 0x08);
		active = !! (skb->data[i + 2] & 0x02);
		if (lmi == LMI_CISCO) {
			dlci = (skb->data[i] << 8) | skb->data[i + 1];
			bw = (skb->data[i + 3] << 16) |
				(skb->data[i + 4] << 8) |
				(skb->data[i + 5]);
		} else {
			dlci = ((skb->data[i] & 0x3F) << 4) |
				((skb->data[i + 1] & 0x78) >> 3);
			bw = 0;
		}

		pvc = add_pvc(dev, dlci);

		if (!pvc && !no_ram) {
			printk(KERN_WARNING
			       "%s: Memory squeeze on fr_lmi_recv()\n",
			       dev->name);
			no_ram = 1;
		}

		if (pvc) {
			pvc->state.exist = 1;
			pvc->state.deleted = 0;
			if (active != pvc->state.active ||
			    new != pvc->state.new ||
			    bw != pvc->state.bandwidth ||
			    !pvc->state.exist) {
				pvc->state.new = new;
				pvc->state.active = active;
				pvc->state.bandwidth = bw;
				pvc_carrier(active, pvc);
				fr_log_dlci_active(pvc);
			}
		}

		i += stat_len;
	}

	pvc = state(hdlc)->first_pvc;

	while (pvc) {
		if (pvc->state.deleted && pvc->state.exist) {
			pvc_carrier(0, pvc);
			pvc->state.active = pvc->state.new = 0;
			pvc->state.exist = 0;
			pvc->state.bandwidth = 0;
			fr_log_dlci_active(pvc);
		}
		pvc = pvc->next;
	}

	/* Next full report after N391 polls */
	state(hdlc)->n391cnt = state(hdlc)->settings.n391;

	return 0;
}


static int fr_rx(struct sk_buff *skb)
{
	struct net_device *frad = skb->dev;
	hdlc_device *hdlc = dev_to_hdlc(frad);
	fr_hdr *fh = (fr_hdr*)skb->data;
	u8 *data = skb->data;
	u16 dlci;
	pvc_device *pvc;
	struct net_device *dev = NULL;

	if (skb->len <= 4 || fh->ea1 || data[2] != FR_UI)
		goto rx_error;

	dlci = q922_to_dlci(skb->data);

	if ((dlci == LMI_CCITT_ANSI_DLCI &&
	     (state(hdlc)->settings.lmi == LMI_ANSI ||
	      state(hdlc)->settings.lmi == LMI_CCITT)) ||
	    (dlci == LMI_CISCO_DLCI &&
	     state(hdlc)->settings.lmi == LMI_CISCO)) {
		if (fr_lmi_recv(frad, skb))
			goto rx_error;
		dev_kfree_skb_any(skb);
		return NET_RX_SUCCESS;
	}

	pvc = find_pvc(hdlc, dlci);
	if (!pvc) {
#ifdef DEBUG_PKT
		printk(KERN_INFO "%s: No PVC for received frame's DLCI %d\n",
		       frad->name, dlci);
#endif
		dev_kfree_skb_any(skb);
		return NET_RX_DROP;
	}

	if (pvc->state.fecn != fh->fecn) {
#ifdef DEBUG_ECN
		printk(KERN_DEBUG "%s: DLCI %d FECN O%s\n", frad->name,
		       dlci, fh->fecn ? "N" : "FF");
#endif
		pvc->state.fecn ^= 1;
	}

	if (pvc->state.becn != fh->becn) {
#ifdef DEBUG_ECN
		printk(KERN_DEBUG "%s: DLCI %d BECN O%s\n", frad->name,
		       dlci, fh->becn ? "N" : "FF");
#endif
		pvc->state.becn ^= 1;
	}


	if ((skb = skb_share_check(skb, GFP_ATOMIC)) == NULL) {
		frad->stats.rx_dropped++;
		return NET_RX_DROP;
	}

	if (data[3] == NLPID_IP) {
		skb_pull(skb, 4); /* Remove 4-byte header (hdr, UI, NLPID) */
		dev = pvc->main;
		skb->protocol = htons(ETH_P_IP);

	} else if (data[3] == NLPID_IPV6) {
		skb_pull(skb, 4); /* Remove 4-byte header (hdr, UI, NLPID) */
		dev = pvc->main;
		skb->protocol = htons(ETH_P_IPV6);

	} else if (skb->len > 10 && data[3] == FR_PAD &&
		   data[4] == NLPID_SNAP && data[5] == FR_PAD) {
		u16 oui = ntohs(*(__be16*)(data + 6));
		u16 pid = ntohs(*(__be16*)(data + 8));
		skb_pull(skb, 10);

		switch ((((u32)oui) << 16) | pid) {
		case ETH_P_ARP: /* routed frame with SNAP */
		case ETH_P_IPX:
		case ETH_P_IP:	/* a long variant */
		case ETH_P_IPV6:
			dev = pvc->main;
			skb->protocol = htons(pid);
			break;

		case 0x80C20007: /* bridged Ethernet frame */
			if ((dev = pvc->ether) != NULL)
				skb->protocol = eth_type_trans(skb, dev);
			break;

		default:
			printk(KERN_INFO "%s: Unsupported protocol, OUI=%x "
			       "PID=%x\n", frad->name, oui, pid);
			dev_kfree_skb_any(skb);
			return NET_RX_DROP;
		}
	} else {
		printk(KERN_INFO "%s: Unsupported protocol, NLPID=%x "
		       "length = %i\n", frad->name, data[3], skb->len);
		dev_kfree_skb_any(skb);
		return NET_RX_DROP;
	}

	if (dev) {
		dev->stats.rx_packets++; /* PVC traffic */
		dev->stats.rx_bytes += skb->len;
		if (pvc->state.becn)
<<<<<<< HEAD
			dev->stats.rx_compressed++;
=======
			stats->rx_compressed++;
		skb->dev = dev;
>>>>>>> c5a78ac0
		netif_rx(skb);
		return NET_RX_SUCCESS;
	} else {
		dev_kfree_skb_any(skb);
		return NET_RX_DROP;
	}

 rx_error:
	frad->stats.rx_errors++; /* Mark error */
	dev_kfree_skb_any(skb);
	return NET_RX_DROP;
}



static void fr_start(struct net_device *dev)
{
	hdlc_device *hdlc = dev_to_hdlc(dev);
#ifdef DEBUG_LINK
	printk(KERN_DEBUG "fr_start\n");
#endif
	if (state(hdlc)->settings.lmi != LMI_NONE) {
		state(hdlc)->reliable = 0;
		state(hdlc)->dce_changed = 1;
		state(hdlc)->request = 0;
		state(hdlc)->fullrep_sent = 0;
		state(hdlc)->last_errors = 0xFFFFFFFF;
		state(hdlc)->n391cnt = 0;
		state(hdlc)->txseq = state(hdlc)->rxseq = 0;

		init_timer(&state(hdlc)->timer);
		/* First poll after 1 s */
		state(hdlc)->timer.expires = jiffies + HZ;
		state(hdlc)->timer.function = fr_timer;
		state(hdlc)->timer.data = (unsigned long)dev;
		add_timer(&state(hdlc)->timer);
	} else
		fr_set_link_state(1, dev);
}


static void fr_stop(struct net_device *dev)
{
	hdlc_device *hdlc = dev_to_hdlc(dev);
#ifdef DEBUG_LINK
	printk(KERN_DEBUG "fr_stop\n");
#endif
	if (state(hdlc)->settings.lmi != LMI_NONE)
		del_timer_sync(&state(hdlc)->timer);
	fr_set_link_state(0, dev);
}


static void fr_close(struct net_device *dev)
{
	hdlc_device *hdlc = dev_to_hdlc(dev);
	pvc_device *pvc = state(hdlc)->first_pvc;

	while (pvc) {		/* Shutdown all PVCs for this FRAD */
		if (pvc->main)
			dev_close(pvc->main);
		if (pvc->ether)
			dev_close(pvc->ether);
		pvc = pvc->next;
	}
}


static void pvc_setup(struct net_device *dev)
{
	dev->type = ARPHRD_DLCI;
	dev->flags = IFF_POINTOPOINT;
	dev->hard_header_len = 10;
	dev->addr_len = 2;
}

static int fr_add_pvc(struct net_device *frad, unsigned int dlci, int type)
{
	hdlc_device *hdlc = dev_to_hdlc(frad);
	pvc_device *pvc;
	struct net_device *dev;
	int result, used;

	if ((pvc = add_pvc(frad, dlci)) == NULL) {
		printk(KERN_WARNING "%s: Memory squeeze on fr_add_pvc()\n",
		       frad->name);
		return -ENOBUFS;
	}

	if (*get_dev_p(pvc, type))
		return -EEXIST;

	used = pvc_is_used(pvc);

	if (type == ARPHRD_ETHER)
		dev = alloc_netdev(0, "pvceth%d", ether_setup);
	else
		dev = alloc_netdev(0, "pvc%d", pvc_setup);

	if (!dev) {
		printk(KERN_WARNING "%s: Memory squeeze on fr_pvc()\n",
		       frad->name);
		delete_unused_pvcs(hdlc);
		return -ENOBUFS;
	}

	if (type == ARPHRD_ETHER)
		random_ether_addr(dev->dev_addr);
	else {
		*(__be16*)dev->dev_addr = htons(dlci);
		dlci_to_q922(dev->broadcast, dlci);
	}
	dev->hard_start_xmit = pvc_xmit;
	dev->open = pvc_open;
	dev->stop = pvc_close;
	dev->do_ioctl = pvc_ioctl;
	dev->change_mtu = pvc_change_mtu;
	dev->mtu = HDLC_MAX_MTU;
	dev->tx_queue_len = 0;
	dev->priv = pvc;

	result = dev_alloc_name(dev, dev->name);
	if (result < 0) {
		free_netdev(dev);
		delete_unused_pvcs(hdlc);
		return result;
	}

	if (register_netdevice(dev) != 0) {
		free_netdev(dev);
		delete_unused_pvcs(hdlc);
		return -EIO;
	}

	dev->destructor = free_netdev;
	*get_dev_p(pvc, type) = dev;
	if (!used) {
		state(hdlc)->dce_changed = 1;
		state(hdlc)->dce_pvc_count++;
	}
	return 0;
}



static int fr_del_pvc(hdlc_device *hdlc, unsigned int dlci, int type)
{
	pvc_device *pvc;
	struct net_device *dev;

	if ((pvc = find_pvc(hdlc, dlci)) == NULL)
		return -ENOENT;

	if ((dev = *get_dev_p(pvc, type)) == NULL)
		return -ENOENT;

	if (dev->flags & IFF_UP)
		return -EBUSY;		/* PVC in use */

	unregister_netdevice(dev); /* the destructor will free_netdev(dev) */
	*get_dev_p(pvc, type) = NULL;

	if (!pvc_is_used(pvc)) {
		state(hdlc)->dce_pvc_count--;
		state(hdlc)->dce_changed = 1;
	}
	delete_unused_pvcs(hdlc);
	return 0;
}



static void fr_destroy(struct net_device *frad)
{
	hdlc_device *hdlc = dev_to_hdlc(frad);
	pvc_device *pvc = state(hdlc)->first_pvc;
	state(hdlc)->first_pvc = NULL; /* All PVCs destroyed */
	state(hdlc)->dce_pvc_count = 0;
	state(hdlc)->dce_changed = 1;

	while (pvc) {
		pvc_device *next = pvc->next;
		/* destructors will free_netdev() main and ether */
		if (pvc->main)
			unregister_netdevice(pvc->main);

		if (pvc->ether)
			unregister_netdevice(pvc->ether);

		kfree(pvc);
		pvc = next;
	}
}


static struct hdlc_proto proto = {
	.close		= fr_close,
	.start		= fr_start,
	.stop		= fr_stop,
	.detach		= fr_destroy,
	.ioctl		= fr_ioctl,
	.netif_rx	= fr_rx,
	.module		= THIS_MODULE,
};


static int fr_ioctl(struct net_device *dev, struct ifreq *ifr)
{
	fr_proto __user *fr_s = ifr->ifr_settings.ifs_ifsu.fr;
	const size_t size = sizeof(fr_proto);
	fr_proto new_settings;
	hdlc_device *hdlc = dev_to_hdlc(dev);
	fr_proto_pvc pvc;
	int result;

	switch (ifr->ifr_settings.type) {
	case IF_GET_PROTO:
		if (dev_to_hdlc(dev)->proto != &proto) /* Different proto */
			return -EINVAL;
		ifr->ifr_settings.type = IF_PROTO_FR;
		if (ifr->ifr_settings.size < size) {
			ifr->ifr_settings.size = size; /* data size wanted */
			return -ENOBUFS;
		}
		if (copy_to_user(fr_s, &state(hdlc)->settings, size))
			return -EFAULT;
		return 0;

	case IF_PROTO_FR:
		if(!capable(CAP_NET_ADMIN))
			return -EPERM;

		if(dev->flags & IFF_UP)
			return -EBUSY;

		if (copy_from_user(&new_settings, fr_s, size))
			return -EFAULT;

		if (new_settings.lmi == LMI_DEFAULT)
			new_settings.lmi = LMI_ANSI;

		if ((new_settings.lmi != LMI_NONE &&
		     new_settings.lmi != LMI_ANSI &&
		     new_settings.lmi != LMI_CCITT &&
		     new_settings.lmi != LMI_CISCO) ||
		    new_settings.t391 < 1 ||
		    new_settings.t392 < 2 ||
		    new_settings.n391 < 1 ||
		    new_settings.n392 < 1 ||
		    new_settings.n393 < new_settings.n392 ||
		    new_settings.n393 > 32 ||
		    (new_settings.dce != 0 &&
		     new_settings.dce != 1))
			return -EINVAL;

		result=hdlc->attach(dev, ENCODING_NRZ,PARITY_CRC16_PR1_CCITT);
		if (result)
			return result;

		if (dev_to_hdlc(dev)->proto != &proto) { /* Different proto */
			result = attach_hdlc_protocol(dev, &proto,
						      sizeof(struct frad_state));
			if (result)
				return result;
			state(hdlc)->first_pvc = NULL;
			state(hdlc)->dce_pvc_count = 0;
		}
		memcpy(&state(hdlc)->settings, &new_settings, size);

		dev->hard_start_xmit = hdlc->xmit;
		dev->type = ARPHRD_FRAD;
		return 0;

	case IF_PROTO_FR_ADD_PVC:
	case IF_PROTO_FR_DEL_PVC:
	case IF_PROTO_FR_ADD_ETH_PVC:
	case IF_PROTO_FR_DEL_ETH_PVC:
		if (dev_to_hdlc(dev)->proto != &proto) /* Different proto */
			return -EINVAL;

		if(!capable(CAP_NET_ADMIN))
			return -EPERM;

		if (copy_from_user(&pvc, ifr->ifr_settings.ifs_ifsu.fr_pvc,
				   sizeof(fr_proto_pvc)))
			return -EFAULT;

		if (pvc.dlci <= 0 || pvc.dlci >= 1024)
			return -EINVAL;	/* Only 10 bits, DLCI 0 reserved */

		if (ifr->ifr_settings.type == IF_PROTO_FR_ADD_ETH_PVC ||
		    ifr->ifr_settings.type == IF_PROTO_FR_DEL_ETH_PVC)
			result = ARPHRD_ETHER; /* bridged Ethernet device */
		else
			result = ARPHRD_DLCI;

		if (ifr->ifr_settings.type == IF_PROTO_FR_ADD_PVC ||
		    ifr->ifr_settings.type == IF_PROTO_FR_ADD_ETH_PVC)
			return fr_add_pvc(dev, pvc.dlci, result);
		else
			return fr_del_pvc(hdlc, pvc.dlci, result);
	}

	return -EINVAL;
}


static int __init mod_init(void)
{
	register_hdlc_protocol(&proto);
	return 0;
}


static void __exit mod_exit(void)
{
	unregister_hdlc_protocol(&proto);
}


module_init(mod_init);
module_exit(mod_exit);

MODULE_AUTHOR("Krzysztof Halasa <khc@pm.waw.pl>");
MODULE_DESCRIPTION("Frame-Relay protocol support for generic HDLC");
MODULE_LICENSE("GPL v2");<|MERGE_RESOLUTION|>--- conflicted
+++ resolved
@@ -991,12 +991,8 @@
 		dev->stats.rx_packets++; /* PVC traffic */
 		dev->stats.rx_bytes += skb->len;
 		if (pvc->state.becn)
-<<<<<<< HEAD
 			dev->stats.rx_compressed++;
-=======
-			stats->rx_compressed++;
 		skb->dev = dev;
->>>>>>> c5a78ac0
 		netif_rx(skb);
 		return NET_RX_SUCCESS;
 	} else {
