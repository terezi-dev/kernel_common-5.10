// SPDX-License-Identifier: GPL-2.0
#include <linux/configfs.h>
#include <linux/module.h>
#include <linux/slab.h>
#include <linux/device.h>
#include <linux/nls.h>
#include <linux/usb/composite.h>
#include <linux/usb/gadget_configfs.h>
#include "configfs.h"
#include "u_f.h"
#include "u_os_desc.h"

#ifdef CONFIG_USB_CONFIGFS_UEVENT
#include <linux/platform_device.h>
#include <linux/kdev_t.h>
#include <linux/usb/ch9.h>

#ifdef CONFIG_USB_CONFIGFS_F_ACC
extern int acc_ctrlrequest(struct usb_composite_dev *cdev,
				const struct usb_ctrlrequest *ctrl);
void acc_disconnect(void);
#endif
static struct class *android_class;
static struct device *android_device;
static int index;
static int gadget_index;

struct device *create_function_device(char *name)
{
	if (android_device && !IS_ERR(android_device))
		return device_create(android_class, android_device,
			MKDEV(0, index++), NULL, name);
	else
		return ERR_PTR(-EINVAL);
}
EXPORT_SYMBOL_GPL(create_function_device);
#endif

int check_user_usb_string(const char *name,
		struct usb_gadget_strings *stringtab_dev)
{
	u16 num;
	int ret;

	ret = kstrtou16(name, 0, &num);
	if (ret)
		return ret;

	if (!usb_validate_langid(num))
		return -EINVAL;

	stringtab_dev->language = num;
	return 0;
}

#define MAX_NAME_LEN	40
#define MAX_USB_STRING_LANGS 2

static const struct usb_descriptor_header *otg_desc[2];

struct gadget_info {
	struct config_group group;
	struct config_group functions_group;
	struct config_group configs_group;
	struct config_group strings_group;
	struct config_group os_desc_group;

	struct mutex lock;
	struct usb_gadget_strings *gstrings[MAX_USB_STRING_LANGS + 1];
	struct list_head string_list;
	struct list_head available_func;

	struct usb_composite_driver composite;
	struct usb_composite_dev cdev;
	bool use_os_desc;
	char b_vendor_code;
	char qw_sign[OS_STRING_QW_SIGN_LEN];
	spinlock_t spinlock;
	bool unbind;
#ifdef CONFIG_USB_CONFIGFS_UEVENT
	bool connected;
	bool sw_connected;
	struct work_struct work;
	struct device *dev;
#endif
};

static inline struct gadget_info *to_gadget_info(struct config_item *item)
{
	 return container_of(to_config_group(item), struct gadget_info, group);
}

struct config_usb_cfg {
	struct config_group group;
	struct config_group strings_group;
	struct list_head string_list;
	struct usb_configuration c;
	struct list_head func_list;
	struct usb_gadget_strings *gstrings[MAX_USB_STRING_LANGS + 1];
};

static inline struct config_usb_cfg *to_config_usb_cfg(struct config_item *item)
{
	return container_of(to_config_group(item), struct config_usb_cfg,
			group);
}

struct gadget_strings {
	struct usb_gadget_strings stringtab_dev;
	struct usb_string strings[USB_GADGET_FIRST_AVAIL_IDX];
	char *manufacturer;
	char *product;
	char *serialnumber;

	struct config_group group;
	struct list_head list;
};

struct os_desc {
	struct config_group group;
};

struct gadget_config_name {
	struct usb_gadget_strings stringtab_dev;
	struct usb_string strings;
	char *configuration;

	struct config_group group;
	struct list_head list;
};

#define USB_MAX_STRING_WITH_NULL_LEN	(USB_MAX_STRING_LEN+1)

static int usb_string_copy(const char *s, char **s_copy)
{
	int ret;
	char *str;
	char *copy = *s_copy;
	ret = strlen(s);
	if (ret > USB_MAX_STRING_LEN)
		return -EOVERFLOW;

	if (copy) {
		str = copy;
	} else {
		str = kmalloc(USB_MAX_STRING_WITH_NULL_LEN, GFP_KERNEL);
		if (!str)
			return -ENOMEM;
	}
	strcpy(str, s);
	if (str[ret - 1] == '\n')
		str[ret - 1] = '\0';
	*s_copy = str;
	return 0;
}

#define GI_DEVICE_DESC_SIMPLE_R_u8(__name)	\
static ssize_t gadget_dev_desc_##__name##_show(struct config_item *item, \
			char *page)	\
{	\
	return sprintf(page, "0x%02x\n", \
		to_gadget_info(item)->cdev.desc.__name); \
}

#define GI_DEVICE_DESC_SIMPLE_R_u16(__name)	\
static ssize_t gadget_dev_desc_##__name##_show(struct config_item *item, \
			char *page)	\
{	\
	return sprintf(page, "0x%04x\n", \
		le16_to_cpup(&to_gadget_info(item)->cdev.desc.__name)); \
}


#define GI_DEVICE_DESC_SIMPLE_W_u8(_name)		\
static ssize_t gadget_dev_desc_##_name##_store(struct config_item *item, \
		const char *page, size_t len)		\
{							\
	u8 val;						\
	int ret;					\
	ret = kstrtou8(page, 0, &val);			\
	if (ret)					\
		return ret;				\
	to_gadget_info(item)->cdev.desc._name = val;	\
	return len;					\
}

#define GI_DEVICE_DESC_SIMPLE_W_u16(_name)	\
static ssize_t gadget_dev_desc_##_name##_store(struct config_item *item, \
		const char *page, size_t len)		\
{							\
	u16 val;					\
	int ret;					\
	ret = kstrtou16(page, 0, &val);			\
	if (ret)					\
		return ret;				\
	to_gadget_info(item)->cdev.desc._name = cpu_to_le16p(&val);	\
	return len;					\
}

#define GI_DEVICE_DESC_SIMPLE_RW(_name, _type)	\
	GI_DEVICE_DESC_SIMPLE_R_##_type(_name)	\
	GI_DEVICE_DESC_SIMPLE_W_##_type(_name)

GI_DEVICE_DESC_SIMPLE_R_u16(bcdUSB);
GI_DEVICE_DESC_SIMPLE_RW(bDeviceClass, u8);
GI_DEVICE_DESC_SIMPLE_RW(bDeviceSubClass, u8);
GI_DEVICE_DESC_SIMPLE_RW(bDeviceProtocol, u8);
GI_DEVICE_DESC_SIMPLE_RW(bMaxPacketSize0, u8);
GI_DEVICE_DESC_SIMPLE_RW(idVendor, u16);
GI_DEVICE_DESC_SIMPLE_RW(idProduct, u16);
GI_DEVICE_DESC_SIMPLE_R_u16(bcdDevice);

static ssize_t is_valid_bcd(u16 bcd_val)
{
	if ((bcd_val & 0xf) > 9)
		return -EINVAL;
	if (((bcd_val >> 4) & 0xf) > 9)
		return -EINVAL;
	if (((bcd_val >> 8) & 0xf) > 9)
		return -EINVAL;
	if (((bcd_val >> 12) & 0xf) > 9)
		return -EINVAL;
	return 0;
}

static ssize_t gadget_dev_desc_bcdDevice_store(struct config_item *item,
		const char *page, size_t len)
{
	u16 bcdDevice;
	int ret;

	ret = kstrtou16(page, 0, &bcdDevice);
	if (ret)
		return ret;
	ret = is_valid_bcd(bcdDevice);
	if (ret)
		return ret;

	to_gadget_info(item)->cdev.desc.bcdDevice = cpu_to_le16(bcdDevice);
	return len;
}

static ssize_t gadget_dev_desc_bcdUSB_store(struct config_item *item,
		const char *page, size_t len)
{
	u16 bcdUSB;
	int ret;

	ret = kstrtou16(page, 0, &bcdUSB);
	if (ret)
		return ret;
	ret = is_valid_bcd(bcdUSB);
	if (ret)
		return ret;

	to_gadget_info(item)->cdev.desc.bcdUSB = cpu_to_le16(bcdUSB);
	return len;
}

static ssize_t gadget_dev_desc_UDC_show(struct config_item *item, char *page)
{
	struct gadget_info *gi = to_gadget_info(item);
	char *udc_name;
	int ret;

	mutex_lock(&gi->lock);
	udc_name = gi->composite.gadget_driver.udc_name;
	ret = sprintf(page, "%s\n", udc_name ?: "");
	mutex_unlock(&gi->lock);

	return ret;
}

static int unregister_gadget(struct gadget_info *gi)
{
	int ret;

	if (!gi->composite.gadget_driver.udc_name)
		return -ENODEV;

	ret = usb_gadget_unregister_driver(&gi->composite.gadget_driver);
	if (ret)
		return ret;
	kfree(gi->composite.gadget_driver.udc_name);
	gi->composite.gadget_driver.udc_name = NULL;
	return 0;
}

static ssize_t gadget_dev_desc_UDC_store(struct config_item *item,
		const char *page, size_t len)
{
	struct gadget_info *gi = to_gadget_info(item);
	char *name;
	int ret;

	if (strlen(page) < len)
		return -EOVERFLOW;

	name = kstrdup(page, GFP_KERNEL);
	if (!name)
		return -ENOMEM;
	if (name[len - 1] == '\n')
		name[len - 1] = '\0';

	mutex_lock(&gi->lock);

	if (!strlen(name) || strcmp(name, "none") == 0) {
		ret = unregister_gadget(gi);
		if (ret)
			goto err;
		kfree(name);
	} else {
		if (gi->composite.gadget_driver.udc_name) {
			ret = -EBUSY;
			goto err;
		}
		gi->composite.gadget_driver.udc_name = name;
		ret = usb_gadget_probe_driver(&gi->composite.gadget_driver);
		if (ret) {
			gi->composite.gadget_driver.udc_name = NULL;
			goto err;
		}
	}
	mutex_unlock(&gi->lock);
	return len;
err:
	kfree(name);
	mutex_unlock(&gi->lock);
	return ret;
}

static ssize_t gadget_dev_desc_max_speed_show(struct config_item *item,
					      char *page)
{
	enum usb_device_speed speed = to_gadget_info(item)->composite.max_speed;

	return sprintf(page, "%s\n", usb_speed_string(speed));
}

static ssize_t gadget_dev_desc_max_speed_store(struct config_item *item,
					       const char *page, size_t len)
{
	struct gadget_info *gi = to_gadget_info(item);

	mutex_lock(&gi->lock);

	/* Prevent changing of max_speed after the driver is binded */
	if (gi->composite.gadget_driver.udc_name)
		goto err;

	if (strncmp(page, "super-speed-plus", 16) == 0)
		gi->composite.max_speed = USB_SPEED_SUPER_PLUS;
	else if (strncmp(page, "super-speed", 11) == 0)
		gi->composite.max_speed = USB_SPEED_SUPER;
	else if (strncmp(page, "high-speed", 10) == 0)
		gi->composite.max_speed = USB_SPEED_HIGH;
	else if (strncmp(page, "full-speed", 10) == 0)
		gi->composite.max_speed = USB_SPEED_FULL;
	else if (strncmp(page, "low-speed", 9) == 0)
		gi->composite.max_speed = USB_SPEED_LOW;
	else
		goto err;

	gi->composite.gadget_driver.max_speed = gi->composite.max_speed;

	mutex_unlock(&gi->lock);
	return len;
err:
	mutex_unlock(&gi->lock);
	return -EINVAL;
}

CONFIGFS_ATTR(gadget_dev_desc_, bDeviceClass);
CONFIGFS_ATTR(gadget_dev_desc_, bDeviceSubClass);
CONFIGFS_ATTR(gadget_dev_desc_, bDeviceProtocol);
CONFIGFS_ATTR(gadget_dev_desc_, bMaxPacketSize0);
CONFIGFS_ATTR(gadget_dev_desc_, idVendor);
CONFIGFS_ATTR(gadget_dev_desc_, idProduct);
CONFIGFS_ATTR(gadget_dev_desc_, bcdDevice);
CONFIGFS_ATTR(gadget_dev_desc_, bcdUSB);
CONFIGFS_ATTR(gadget_dev_desc_, UDC);
CONFIGFS_ATTR(gadget_dev_desc_, max_speed);

static struct configfs_attribute *gadget_root_attrs[] = {
	&gadget_dev_desc_attr_bDeviceClass,
	&gadget_dev_desc_attr_bDeviceSubClass,
	&gadget_dev_desc_attr_bDeviceProtocol,
	&gadget_dev_desc_attr_bMaxPacketSize0,
	&gadget_dev_desc_attr_idVendor,
	&gadget_dev_desc_attr_idProduct,
	&gadget_dev_desc_attr_bcdDevice,
	&gadget_dev_desc_attr_bcdUSB,
	&gadget_dev_desc_attr_UDC,
	&gadget_dev_desc_attr_max_speed,
	NULL,
};

static inline struct gadget_strings *to_gadget_strings(struct config_item *item)
{
	 return container_of(to_config_group(item), struct gadget_strings,
			 group);
}

static inline struct gadget_config_name *to_gadget_config_name(
		struct config_item *item)
{
	 return container_of(to_config_group(item), struct gadget_config_name,
			 group);
}

static inline struct usb_function_instance *to_usb_function_instance(
		struct config_item *item)
{
	 return container_of(to_config_group(item),
			 struct usb_function_instance, group);
}

static void gadget_info_attr_release(struct config_item *item)
{
	struct gadget_info *gi = to_gadget_info(item);

	WARN_ON(!list_empty(&gi->cdev.configs));
	WARN_ON(!list_empty(&gi->string_list));
	WARN_ON(!list_empty(&gi->available_func));
	kfree(gi->composite.gadget_driver.function);
	kfree(gi);
}

static struct configfs_item_operations gadget_root_item_ops = {
	.release                = gadget_info_attr_release,
};

static void gadget_config_attr_release(struct config_item *item)
{
	struct config_usb_cfg *cfg = to_config_usb_cfg(item);

	WARN_ON(!list_empty(&cfg->c.functions));
	list_del(&cfg->c.list);
	kfree(cfg->c.label);
	kfree(cfg);
}

static int config_usb_cfg_link(
	struct config_item *usb_cfg_ci,
	struct config_item *usb_func_ci)
{
	struct config_usb_cfg *cfg = to_config_usb_cfg(usb_cfg_ci);
	struct usb_composite_dev *cdev = cfg->c.cdev;
	struct gadget_info *gi = container_of(cdev, struct gadget_info, cdev);

	struct config_group *group = to_config_group(usb_func_ci);
	struct usb_function_instance *fi = container_of(group,
			struct usb_function_instance, group);
	struct usb_function_instance *a_fi;
	struct usb_function *f;
	int ret;

	mutex_lock(&gi->lock);
	/*
	 * Make sure this function is from within our _this_ gadget and not
	 * from another gadget or a random directory.
	 * Also a function instance can only be linked once.
	 */
	list_for_each_entry(a_fi, &gi->available_func, cfs_list) {
		if (a_fi == fi)
			break;
	}
	if (a_fi != fi) {
		ret = -EINVAL;
		goto out;
	}

	list_for_each_entry(f, &cfg->func_list, list) {
		if (f->fi == fi) {
			ret = -EEXIST;
			goto out;
		}
	}

	f = usb_get_function(fi);
	if (IS_ERR(f)) {
		ret = PTR_ERR(f);
		goto out;
	}

	/* stash the function until we bind it to the gadget */
	list_add_tail(&f->list, &cfg->func_list);
	ret = 0;
out:
	mutex_unlock(&gi->lock);
	return ret;
}

static void config_usb_cfg_unlink(
	struct config_item *usb_cfg_ci,
	struct config_item *usb_func_ci)
{
	struct config_usb_cfg *cfg = to_config_usb_cfg(usb_cfg_ci);
	struct usb_composite_dev *cdev = cfg->c.cdev;
	struct gadget_info *gi = container_of(cdev, struct gadget_info, cdev);

	struct config_group *group = to_config_group(usb_func_ci);
	struct usb_function_instance *fi = container_of(group,
			struct usb_function_instance, group);
	struct usb_function *f;

	/*
	 * ideally I would like to forbid to unlink functions while a gadget is
	 * bound to an UDC. Since this isn't possible at the moment, we simply
	 * force an unbind, the function is available here and then we can
	 * remove the function.
	 */
	mutex_lock(&gi->lock);
	if (gi->composite.gadget_driver.udc_name)
		unregister_gadget(gi);
	WARN_ON(gi->composite.gadget_driver.udc_name);

	list_for_each_entry(f, &cfg->func_list, list) {
		if (f->fi == fi) {
			list_del(&f->list);
			usb_put_function(f);
			mutex_unlock(&gi->lock);
			return;
		}
	}
	mutex_unlock(&gi->lock);
	WARN(1, "Unable to locate function to unbind\n");
}

static struct configfs_item_operations gadget_config_item_ops = {
	.release                = gadget_config_attr_release,
	.allow_link             = config_usb_cfg_link,
	.drop_link              = config_usb_cfg_unlink,
};


static ssize_t gadget_config_desc_MaxPower_show(struct config_item *item,
		char *page)
{
	return sprintf(page, "%u\n", to_config_usb_cfg(item)->c.MaxPower);
}

static ssize_t gadget_config_desc_MaxPower_store(struct config_item *item,
		const char *page, size_t len)
{
	u16 val;
	int ret;
	ret = kstrtou16(page, 0, &val);
	if (ret)
		return ret;
	if (DIV_ROUND_UP(val, 8) > 0xff)
		return -ERANGE;
	to_config_usb_cfg(item)->c.MaxPower = val;
	return len;
}

static ssize_t gadget_config_desc_bmAttributes_show(struct config_item *item,
		char *page)
{
	return sprintf(page, "0x%02x\n",
		to_config_usb_cfg(item)->c.bmAttributes);
}

static ssize_t gadget_config_desc_bmAttributes_store(struct config_item *item,
		const char *page, size_t len)
{
	u8 val;
	int ret;
	ret = kstrtou8(page, 0, &val);
	if (ret)
		return ret;
	if (!(val & USB_CONFIG_ATT_ONE))
		return -EINVAL;
	if (val & ~(USB_CONFIG_ATT_ONE | USB_CONFIG_ATT_SELFPOWER |
				USB_CONFIG_ATT_WAKEUP))
		return -EINVAL;
	to_config_usb_cfg(item)->c.bmAttributes = val;
	return len;
}

CONFIGFS_ATTR(gadget_config_desc_, MaxPower);
CONFIGFS_ATTR(gadget_config_desc_, bmAttributes);

static struct configfs_attribute *gadget_config_attrs[] = {
	&gadget_config_desc_attr_MaxPower,
	&gadget_config_desc_attr_bmAttributes,
	NULL,
};

static const struct config_item_type gadget_config_type = {
	.ct_item_ops	= &gadget_config_item_ops,
	.ct_attrs	= gadget_config_attrs,
	.ct_owner	= THIS_MODULE,
};

static const struct config_item_type gadget_root_type = {
	.ct_item_ops	= &gadget_root_item_ops,
	.ct_attrs	= gadget_root_attrs,
	.ct_owner	= THIS_MODULE,
};

static void composite_init_dev(struct usb_composite_dev *cdev)
{
	spin_lock_init(&cdev->lock);
	INIT_LIST_HEAD(&cdev->configs);
	INIT_LIST_HEAD(&cdev->gstrings);
}

static struct config_group *function_make(
		struct config_group *group,
		const char *name)
{
	struct gadget_info *gi;
	struct usb_function_instance *fi;
	char buf[MAX_NAME_LEN];
	char *func_name;
	char *instance_name;
	int ret;

	ret = snprintf(buf, MAX_NAME_LEN, "%s", name);
	if (ret >= MAX_NAME_LEN)
		return ERR_PTR(-ENAMETOOLONG);

	func_name = buf;
	instance_name = strchr(func_name, '.');
	if (!instance_name) {
		pr_err("Unable to locate . in FUNC.INSTANCE\n");
		return ERR_PTR(-EINVAL);
	}
	*instance_name = '\0';
	instance_name++;

	fi = usb_get_function_instance(func_name);
	if (IS_ERR(fi))
		return ERR_CAST(fi);

	ret = config_item_set_name(&fi->group.cg_item, "%s", name);
	if (ret) {
		usb_put_function_instance(fi);
		return ERR_PTR(ret);
	}
	if (fi->set_inst_name) {
		ret = fi->set_inst_name(fi, instance_name);
		if (ret) {
			usb_put_function_instance(fi);
			return ERR_PTR(ret);
		}
	}

	gi = container_of(group, struct gadget_info, functions_group);

	mutex_lock(&gi->lock);
	list_add_tail(&fi->cfs_list, &gi->available_func);
	mutex_unlock(&gi->lock);
	return &fi->group;
}

static void function_drop(
		struct config_group *group,
		struct config_item *item)
{
	struct usb_function_instance *fi = to_usb_function_instance(item);
	struct gadget_info *gi;

	gi = container_of(group, struct gadget_info, functions_group);

	mutex_lock(&gi->lock);
	list_del(&fi->cfs_list);
	mutex_unlock(&gi->lock);
	config_item_put(item);
}

static struct configfs_group_operations functions_ops = {
	.make_group     = &function_make,
	.drop_item      = &function_drop,
};

static const struct config_item_type functions_type = {
	.ct_group_ops   = &functions_ops,
	.ct_owner       = THIS_MODULE,
};

GS_STRINGS_RW(gadget_config_name, configuration);

static struct configfs_attribute *gadget_config_name_langid_attrs[] = {
	&gadget_config_name_attr_configuration,
	NULL,
};

static void gadget_config_name_attr_release(struct config_item *item)
{
	struct gadget_config_name *cn = to_gadget_config_name(item);

	kfree(cn->configuration);

	list_del(&cn->list);
	kfree(cn);
}

USB_CONFIG_STRING_RW_OPS(gadget_config_name);
USB_CONFIG_STRINGS_LANG(gadget_config_name, config_usb_cfg);

static struct config_group *config_desc_make(
		struct config_group *group,
		const char *name)
{
	struct gadget_info *gi;
	struct config_usb_cfg *cfg;
	char buf[MAX_NAME_LEN];
	char *num_str;
	u8 num;
	int ret;

	gi = container_of(group, struct gadget_info, configs_group);
	ret = snprintf(buf, MAX_NAME_LEN, "%s", name);
	if (ret >= MAX_NAME_LEN)
		return ERR_PTR(-ENAMETOOLONG);

	num_str = strchr(buf, '.');
	if (!num_str) {
		pr_err("Unable to locate . in name.bConfigurationValue\n");
		return ERR_PTR(-EINVAL);
	}

	*num_str = '\0';
	num_str++;

	if (!strlen(buf))
		return ERR_PTR(-EINVAL);

	ret = kstrtou8(num_str, 0, &num);
	if (ret)
		return ERR_PTR(ret);

	cfg = kzalloc(sizeof(*cfg), GFP_KERNEL);
	if (!cfg)
		return ERR_PTR(-ENOMEM);
	cfg->c.label = kstrdup(buf, GFP_KERNEL);
	if (!cfg->c.label) {
		ret = -ENOMEM;
		goto err;
	}
	cfg->c.bConfigurationValue = num;
	cfg->c.MaxPower = CONFIG_USB_GADGET_VBUS_DRAW;
	cfg->c.bmAttributes = USB_CONFIG_ATT_ONE;
	INIT_LIST_HEAD(&cfg->string_list);
	INIT_LIST_HEAD(&cfg->func_list);

	config_group_init_type_name(&cfg->group, name,
				&gadget_config_type);

	config_group_init_type_name(&cfg->strings_group, "strings",
			&gadget_config_name_strings_type);
	configfs_add_default_group(&cfg->strings_group, &cfg->group);

	ret = usb_add_config_only(&gi->cdev, &cfg->c);
	if (ret)
		goto err;

	return &cfg->group;
err:
	kfree(cfg->c.label);
	kfree(cfg);
	return ERR_PTR(ret);
}

static void config_desc_drop(
		struct config_group *group,
		struct config_item *item)
{
	config_item_put(item);
}

static struct configfs_group_operations config_desc_ops = {
	.make_group     = &config_desc_make,
	.drop_item      = &config_desc_drop,
};

static const struct config_item_type config_desc_type = {
	.ct_group_ops   = &config_desc_ops,
	.ct_owner       = THIS_MODULE,
};

GS_STRINGS_RW(gadget_strings, manufacturer);
GS_STRINGS_RW(gadget_strings, product);
GS_STRINGS_RW(gadget_strings, serialnumber);

static struct configfs_attribute *gadget_strings_langid_attrs[] = {
	&gadget_strings_attr_manufacturer,
	&gadget_strings_attr_product,
	&gadget_strings_attr_serialnumber,
	NULL,
};

static void gadget_strings_attr_release(struct config_item *item)
{
	struct gadget_strings *gs = to_gadget_strings(item);

	kfree(gs->manufacturer);
	kfree(gs->product);
	kfree(gs->serialnumber);

	list_del(&gs->list);
	kfree(gs);
}

USB_CONFIG_STRING_RW_OPS(gadget_strings);
USB_CONFIG_STRINGS_LANG(gadget_strings, gadget_info);

static inline struct os_desc *to_os_desc(struct config_item *item)
{
	return container_of(to_config_group(item), struct os_desc, group);
}

static inline struct gadget_info *os_desc_item_to_gadget_info(
		struct config_item *item)
{
	return to_gadget_info(to_os_desc(item)->group.cg_item.ci_parent);
}

static ssize_t os_desc_use_show(struct config_item *item, char *page)
{
	return sprintf(page, "%d\n",
			os_desc_item_to_gadget_info(item)->use_os_desc);
}

static ssize_t os_desc_use_store(struct config_item *item, const char *page,
				 size_t len)
{
	struct gadget_info *gi = os_desc_item_to_gadget_info(item);
	int ret;
	bool use;

	mutex_lock(&gi->lock);
	ret = strtobool(page, &use);
	if (!ret) {
		gi->use_os_desc = use;
		ret = len;
	}
	mutex_unlock(&gi->lock);

	return ret;
}

static ssize_t os_desc_b_vendor_code_show(struct config_item *item, char *page)
{
	return sprintf(page, "0x%02x\n",
			os_desc_item_to_gadget_info(item)->b_vendor_code);
}

static ssize_t os_desc_b_vendor_code_store(struct config_item *item,
					   const char *page, size_t len)
{
	struct gadget_info *gi = os_desc_item_to_gadget_info(item);
	int ret;
	u8 b_vendor_code;

	mutex_lock(&gi->lock);
	ret = kstrtou8(page, 0, &b_vendor_code);
	if (!ret) {
		gi->b_vendor_code = b_vendor_code;
		ret = len;
	}
	mutex_unlock(&gi->lock);

	return ret;
}

static ssize_t os_desc_qw_sign_show(struct config_item *item, char *page)
{
	struct gadget_info *gi = os_desc_item_to_gadget_info(item);
	int res;

	res = utf16s_to_utf8s((wchar_t *) gi->qw_sign, OS_STRING_QW_SIGN_LEN,
			      UTF16_LITTLE_ENDIAN, page, PAGE_SIZE - 1);
	page[res++] = '\n';

	return res;
}

static ssize_t os_desc_qw_sign_store(struct config_item *item, const char *page,
				     size_t len)
{
	struct gadget_info *gi = os_desc_item_to_gadget_info(item);
	int res, l;

	l = min((int)len, OS_STRING_QW_SIGN_LEN >> 1);
	if (page[l - 1] == '\n')
		--l;

	mutex_lock(&gi->lock);
	res = utf8s_to_utf16s(page, l,
			      UTF16_LITTLE_ENDIAN, (wchar_t *) gi->qw_sign,
			      OS_STRING_QW_SIGN_LEN);
	if (res > 0)
		res = len;
	mutex_unlock(&gi->lock);

	return res;
}

CONFIGFS_ATTR(os_desc_, use);
CONFIGFS_ATTR(os_desc_, b_vendor_code);
CONFIGFS_ATTR(os_desc_, qw_sign);

static struct configfs_attribute *os_desc_attrs[] = {
	&os_desc_attr_use,
	&os_desc_attr_b_vendor_code,
	&os_desc_attr_qw_sign,
	NULL,
};

static void os_desc_attr_release(struct config_item *item)
{
	struct os_desc *os_desc = to_os_desc(item);
	kfree(os_desc);
}

static int os_desc_link(struct config_item *os_desc_ci,
			struct config_item *usb_cfg_ci)
{
	struct gadget_info *gi = container_of(to_config_group(os_desc_ci),
					struct gadget_info, os_desc_group);
	struct usb_composite_dev *cdev = &gi->cdev;
	struct config_usb_cfg *c_target =
		container_of(to_config_group(usb_cfg_ci),
			     struct config_usb_cfg, group);
	struct usb_configuration *c;
	int ret;

	mutex_lock(&gi->lock);
	list_for_each_entry(c, &cdev->configs, list) {
		if (c == &c_target->c)
			break;
	}
	if (c != &c_target->c) {
		ret = -EINVAL;
		goto out;
	}

	if (cdev->os_desc_config) {
		ret = -EBUSY;
		goto out;
	}

	cdev->os_desc_config = &c_target->c;
	ret = 0;

out:
	mutex_unlock(&gi->lock);
	return ret;
}

static void os_desc_unlink(struct config_item *os_desc_ci,
			  struct config_item *usb_cfg_ci)
{
	struct gadget_info *gi = container_of(to_config_group(os_desc_ci),
					struct gadget_info, os_desc_group);
	struct usb_composite_dev *cdev = &gi->cdev;

	mutex_lock(&gi->lock);
	if (gi->composite.gadget_driver.udc_name)
		unregister_gadget(gi);
	cdev->os_desc_config = NULL;
	WARN_ON(gi->composite.gadget_driver.udc_name);
	mutex_unlock(&gi->lock);
}

static struct configfs_item_operations os_desc_ops = {
	.release                = os_desc_attr_release,
	.allow_link		= os_desc_link,
	.drop_link		= os_desc_unlink,
};

static struct config_item_type os_desc_type = {
	.ct_item_ops	= &os_desc_ops,
	.ct_attrs	= os_desc_attrs,
	.ct_owner	= THIS_MODULE,
};

static inline struct usb_os_desc_ext_prop
*to_usb_os_desc_ext_prop(struct config_item *item)
{
	return container_of(item, struct usb_os_desc_ext_prop, item);
}

static ssize_t ext_prop_type_show(struct config_item *item, char *page)
{
	return sprintf(page, "%d\n", to_usb_os_desc_ext_prop(item)->type);
}

static ssize_t ext_prop_type_store(struct config_item *item,
				   const char *page, size_t len)
{
	struct usb_os_desc_ext_prop *ext_prop = to_usb_os_desc_ext_prop(item);
	struct usb_os_desc *desc = to_usb_os_desc(ext_prop->item.ci_parent);
	u8 type;
	int ret;

	if (desc->opts_mutex)
		mutex_lock(desc->opts_mutex);
	ret = kstrtou8(page, 0, &type);
	if (ret)
		goto end;
	if (type < USB_EXT_PROP_UNICODE || type > USB_EXT_PROP_UNICODE_MULTI) {
		ret = -EINVAL;
		goto end;
	}

	if ((ext_prop->type == USB_EXT_PROP_BINARY ||
	    ext_prop->type == USB_EXT_PROP_LE32 ||
	    ext_prop->type == USB_EXT_PROP_BE32) &&
	    (type == USB_EXT_PROP_UNICODE ||
	    type == USB_EXT_PROP_UNICODE_ENV ||
	    type == USB_EXT_PROP_UNICODE_LINK))
		ext_prop->data_len <<= 1;
	else if ((ext_prop->type == USB_EXT_PROP_UNICODE ||
		   ext_prop->type == USB_EXT_PROP_UNICODE_ENV ||
		   ext_prop->type == USB_EXT_PROP_UNICODE_LINK) &&
		   (type == USB_EXT_PROP_BINARY ||
		   type == USB_EXT_PROP_LE32 ||
		   type == USB_EXT_PROP_BE32))
		ext_prop->data_len >>= 1;
	ext_prop->type = type;
	ret = len;

end:
	if (desc->opts_mutex)
		mutex_unlock(desc->opts_mutex);
	return ret;
}

static ssize_t ext_prop_data_show(struct config_item *item, char *page)
{
	struct usb_os_desc_ext_prop *ext_prop = to_usb_os_desc_ext_prop(item);
	int len = ext_prop->data_len;

	if (ext_prop->type == USB_EXT_PROP_UNICODE ||
	    ext_prop->type == USB_EXT_PROP_UNICODE_ENV ||
	    ext_prop->type == USB_EXT_PROP_UNICODE_LINK)
		len >>= 1;
	memcpy(page, ext_prop->data, len);

	return len;
}

static ssize_t ext_prop_data_store(struct config_item *item,
				   const char *page, size_t len)
{
	struct usb_os_desc_ext_prop *ext_prop = to_usb_os_desc_ext_prop(item);
	struct usb_os_desc *desc = to_usb_os_desc(ext_prop->item.ci_parent);
	char *new_data;
	size_t ret_len = len;

	if (page[len - 1] == '\n' || page[len - 1] == '\0')
		--len;
	new_data = kmemdup(page, len, GFP_KERNEL);
	if (!new_data)
		return -ENOMEM;

	if (desc->opts_mutex)
		mutex_lock(desc->opts_mutex);
	kfree(ext_prop->data);
	ext_prop->data = new_data;
	desc->ext_prop_len -= ext_prop->data_len;
	ext_prop->data_len = len;
	desc->ext_prop_len += ext_prop->data_len;
	if (ext_prop->type == USB_EXT_PROP_UNICODE ||
	    ext_prop->type == USB_EXT_PROP_UNICODE_ENV ||
	    ext_prop->type == USB_EXT_PROP_UNICODE_LINK) {
		desc->ext_prop_len -= ext_prop->data_len;
		ext_prop->data_len <<= 1;
		ext_prop->data_len += 2;
		desc->ext_prop_len += ext_prop->data_len;
	}
	if (desc->opts_mutex)
		mutex_unlock(desc->opts_mutex);
	return ret_len;
}

CONFIGFS_ATTR(ext_prop_, type);
CONFIGFS_ATTR(ext_prop_, data);

static struct configfs_attribute *ext_prop_attrs[] = {
	&ext_prop_attr_type,
	&ext_prop_attr_data,
	NULL,
};

static void usb_os_desc_ext_prop_release(struct config_item *item)
{
	struct usb_os_desc_ext_prop *ext_prop = to_usb_os_desc_ext_prop(item);

	kfree(ext_prop); /* frees a whole chunk */
}

static struct configfs_item_operations ext_prop_ops = {
	.release		= usb_os_desc_ext_prop_release,
};

static struct config_item *ext_prop_make(
		struct config_group *group,
		const char *name)
{
	struct usb_os_desc_ext_prop *ext_prop;
	struct config_item_type *ext_prop_type;
	struct usb_os_desc *desc;
	char *vlabuf;

	vla_group(data_chunk);
	vla_item(data_chunk, struct usb_os_desc_ext_prop, ext_prop, 1);
	vla_item(data_chunk, struct config_item_type, ext_prop_type, 1);

	vlabuf = kzalloc(vla_group_size(data_chunk), GFP_KERNEL);
	if (!vlabuf)
		return ERR_PTR(-ENOMEM);

	ext_prop = vla_ptr(vlabuf, data_chunk, ext_prop);
	ext_prop_type = vla_ptr(vlabuf, data_chunk, ext_prop_type);

	desc = container_of(group, struct usb_os_desc, group);
	ext_prop_type->ct_item_ops = &ext_prop_ops;
	ext_prop_type->ct_attrs = ext_prop_attrs;
	ext_prop_type->ct_owner = desc->owner;

	config_item_init_type_name(&ext_prop->item, name, ext_prop_type);

	ext_prop->name = kstrdup(name, GFP_KERNEL);
	if (!ext_prop->name) {
		kfree(vlabuf);
		return ERR_PTR(-ENOMEM);
	}
	desc->ext_prop_len += 14;
	ext_prop->name_len = 2 * strlen(ext_prop->name) + 2;
	if (desc->opts_mutex)
		mutex_lock(desc->opts_mutex);
	desc->ext_prop_len += ext_prop->name_len;
	list_add_tail(&ext_prop->entry, &desc->ext_prop);
	++desc->ext_prop_count;
	if (desc->opts_mutex)
		mutex_unlock(desc->opts_mutex);

	return &ext_prop->item;
}

static void ext_prop_drop(struct config_group *group, struct config_item *item)
{
	struct usb_os_desc_ext_prop *ext_prop = to_usb_os_desc_ext_prop(item);
	struct usb_os_desc *desc = to_usb_os_desc(&group->cg_item);

	if (desc->opts_mutex)
		mutex_lock(desc->opts_mutex);
	list_del(&ext_prop->entry);
	--desc->ext_prop_count;
	kfree(ext_prop->name);
	desc->ext_prop_len -= (ext_prop->name_len + ext_prop->data_len + 14);
	if (desc->opts_mutex)
		mutex_unlock(desc->opts_mutex);
	config_item_put(item);
}

static struct configfs_group_operations interf_grp_ops = {
	.make_item	= &ext_prop_make,
	.drop_item	= &ext_prop_drop,
};

static ssize_t interf_grp_compatible_id_show(struct config_item *item,
					     char *page)
{
	memcpy(page, to_usb_os_desc(item)->ext_compat_id, 8);
	return 8;
}

static ssize_t interf_grp_compatible_id_store(struct config_item *item,
					      const char *page, size_t len)
{
	struct usb_os_desc *desc = to_usb_os_desc(item);
	int l;

	l = min_t(int, 8, len);
	if (page[l - 1] == '\n')
		--l;
	if (desc->opts_mutex)
		mutex_lock(desc->opts_mutex);
	memcpy(desc->ext_compat_id, page, l);

	if (desc->opts_mutex)
		mutex_unlock(desc->opts_mutex);

	return len;
}

static ssize_t interf_grp_sub_compatible_id_show(struct config_item *item,
						 char *page)
{
	memcpy(page, to_usb_os_desc(item)->ext_compat_id + 8, 8);
	return 8;
}

static ssize_t interf_grp_sub_compatible_id_store(struct config_item *item,
						  const char *page, size_t len)
{
	struct usb_os_desc *desc = to_usb_os_desc(item);
	int l;

	l = min_t(int, 8, len);
	if (page[l - 1] == '\n')
		--l;
	if (desc->opts_mutex)
		mutex_lock(desc->opts_mutex);
	memcpy(desc->ext_compat_id + 8, page, l);

	if (desc->opts_mutex)
		mutex_unlock(desc->opts_mutex);

	return len;
}

CONFIGFS_ATTR(interf_grp_, compatible_id);
CONFIGFS_ATTR(interf_grp_, sub_compatible_id);

static struct configfs_attribute *interf_grp_attrs[] = {
	&interf_grp_attr_compatible_id,
	&interf_grp_attr_sub_compatible_id,
	NULL
};

struct config_group *usb_os_desc_prepare_interf_dir(
		struct config_group *parent,
		int n_interf,
		struct usb_os_desc **desc,
		char **names,
		struct module *owner)
{
	struct config_group *os_desc_group;
	struct config_item_type *os_desc_type, *interface_type;

	vla_group(data_chunk);
	vla_item(data_chunk, struct config_group, os_desc_group, 1);
	vla_item(data_chunk, struct config_item_type, os_desc_type, 1);
	vla_item(data_chunk, struct config_item_type, interface_type, 1);

	char *vlabuf = kzalloc(vla_group_size(data_chunk), GFP_KERNEL);
	if (!vlabuf)
		return ERR_PTR(-ENOMEM);

	os_desc_group = vla_ptr(vlabuf, data_chunk, os_desc_group);
	os_desc_type = vla_ptr(vlabuf, data_chunk, os_desc_type);
	interface_type = vla_ptr(vlabuf, data_chunk, interface_type);

	os_desc_type->ct_owner = owner;
	config_group_init_type_name(os_desc_group, "os_desc", os_desc_type);
	configfs_add_default_group(os_desc_group, parent);

	interface_type->ct_group_ops = &interf_grp_ops;
	interface_type->ct_attrs = interf_grp_attrs;
	interface_type->ct_owner = owner;

	while (n_interf--) {
		struct usb_os_desc *d;

		d = desc[n_interf];
		d->owner = owner;
		config_group_init_type_name(&d->group, "", interface_type);
		config_item_set_name(&d->group.cg_item, "interface.%s",
				     names[n_interf]);
		configfs_add_default_group(&d->group, os_desc_group);
	}

	return os_desc_group;
}
EXPORT_SYMBOL(usb_os_desc_prepare_interf_dir);

static int configfs_do_nothing(struct usb_composite_dev *cdev)
{
	WARN_ON(1);
	return -EINVAL;
}

int composite_dev_prepare(struct usb_composite_driver *composite,
		struct usb_composite_dev *dev);

int composite_os_desc_req_prepare(struct usb_composite_dev *cdev,
				  struct usb_ep *ep0);

static void purge_configs_funcs(struct gadget_info *gi)
{
	struct usb_configuration	*c;

	list_for_each_entry(c, &gi->cdev.configs, list) {
		struct usb_function *f, *tmp;
		struct config_usb_cfg *cfg;

		cfg = container_of(c, struct config_usb_cfg, c);

		list_for_each_entry_safe_reverse(f, tmp, &c->functions, list) {

			list_move(&f->list, &cfg->func_list);
			if (f->unbind) {
				dev_dbg(&gi->cdev.gadget->dev,
					"unbind function '%s'/%p\n",
					f->name, f);
				f->unbind(c, f);
			}
		}
		c->next_interface_id = 0;
		memset(c->interface, 0, sizeof(c->interface));
		c->superspeed_plus = 0;
		c->superspeed = 0;
		c->highspeed = 0;
		c->fullspeed = 0;
	}
}

static int configfs_composite_bind(struct usb_gadget *gadget,
		struct usb_gadget_driver *gdriver)
{
	struct usb_composite_driver     *composite = to_cdriver(gdriver);
	struct gadget_info		*gi = container_of(composite,
						struct gadget_info, composite);
	struct usb_composite_dev	*cdev = &gi->cdev;
	struct usb_configuration	*c;
	struct usb_string		*s;
	unsigned			i;
	int				ret;

	/* the gi->lock is hold by the caller */
	gi->unbind = 0;
	cdev->gadget = gadget;
	set_gadget_data(gadget, cdev);
	ret = composite_dev_prepare(composite, cdev);
	if (ret)
		return ret;
	/* and now the gadget bind */
	ret = -EINVAL;

	if (list_empty(&gi->cdev.configs)) {
		pr_err("Need at least one configuration in %s.\n",
				gi->composite.name);
		goto err_comp_cleanup;
	}


	list_for_each_entry(c, &gi->cdev.configs, list) {
		struct config_usb_cfg *cfg;

		cfg = container_of(c, struct config_usb_cfg, c);
		if (list_empty(&cfg->func_list)) {
			pr_err("Config %s/%d of %s needs at least one function.\n",
			      c->label, c->bConfigurationValue,
			      gi->composite.name);
			goto err_comp_cleanup;
		}
	}

	/* init all strings */
	if (!list_empty(&gi->string_list)) {
		struct gadget_strings *gs;

		i = 0;
		list_for_each_entry(gs, &gi->string_list, list) {

			gi->gstrings[i] = &gs->stringtab_dev;
			gs->stringtab_dev.strings = gs->strings;
			gs->strings[USB_GADGET_MANUFACTURER_IDX].s =
				gs->manufacturer;
			gs->strings[USB_GADGET_PRODUCT_IDX].s = gs->product;
			gs->strings[USB_GADGET_SERIAL_IDX].s = gs->serialnumber;
			i++;
		}
		gi->gstrings[i] = NULL;
		s = usb_gstrings_attach(&gi->cdev, gi->gstrings,
				USB_GADGET_FIRST_AVAIL_IDX);
		if (IS_ERR(s)) {
			ret = PTR_ERR(s);
			goto err_comp_cleanup;
		}

		gi->cdev.desc.iManufacturer = s[USB_GADGET_MANUFACTURER_IDX].id;
		gi->cdev.desc.iProduct = s[USB_GADGET_PRODUCT_IDX].id;
		gi->cdev.desc.iSerialNumber = s[USB_GADGET_SERIAL_IDX].id;
	}

	if (gi->use_os_desc) {
		cdev->use_os_string = true;
		cdev->b_vendor_code = gi->b_vendor_code;
		memcpy(cdev->qw_sign, gi->qw_sign, OS_STRING_QW_SIGN_LEN);
	}

	if (gadget_is_otg(gadget) && !otg_desc[0]) {
		struct usb_descriptor_header *usb_desc;

		usb_desc = usb_otg_descriptor_alloc(gadget);
		if (!usb_desc) {
			ret = -ENOMEM;
			goto err_comp_cleanup;
		}
		usb_otg_descriptor_init(gadget, usb_desc);
		otg_desc[0] = usb_desc;
		otg_desc[1] = NULL;
	}

	/* Go through all configs, attach all functions */
	list_for_each_entry(c, &gi->cdev.configs, list) {
		struct config_usb_cfg *cfg;
		struct usb_function *f;
		struct usb_function *tmp;
		struct gadget_config_name *cn;

		if (gadget_is_otg(gadget))
			c->descriptors = otg_desc;

		cfg = container_of(c, struct config_usb_cfg, c);
		if (!list_empty(&cfg->string_list)) {
			i = 0;
			list_for_each_entry(cn, &cfg->string_list, list) {
				cfg->gstrings[i] = &cn->stringtab_dev;
				cn->stringtab_dev.strings = &cn->strings;
				cn->strings.s = cn->configuration;
				i++;
			}
			cfg->gstrings[i] = NULL;
			s = usb_gstrings_attach(&gi->cdev, cfg->gstrings, 1);
			if (IS_ERR(s)) {
				ret = PTR_ERR(s);
				goto err_comp_cleanup;
			}
			c->iConfiguration = s[0].id;
		}

		list_for_each_entry_safe(f, tmp, &cfg->func_list, list) {
			list_del(&f->list);
			ret = usb_add_function(c, f);
			if (ret) {
				list_add(&f->list, &cfg->func_list);
				goto err_purge_funcs;
			}
		}
		usb_ep_autoconfig_reset(cdev->gadget);
	}
	if (cdev->use_os_string) {
		ret = composite_os_desc_req_prepare(cdev, gadget->ep0);
		if (ret)
			goto err_purge_funcs;
	}

	usb_ep_autoconfig_reset(cdev->gadget);
	return 0;

err_purge_funcs:
	purge_configs_funcs(gi);
err_comp_cleanup:
	composite_dev_cleanup(cdev);
	return ret;
}

#ifdef CONFIG_USB_CONFIGFS_UEVENT
static void android_work(struct work_struct *data)
{
	struct gadget_info *gi = container_of(data, struct gadget_info, work);
	struct usb_composite_dev *cdev = &gi->cdev;
	char *disconnected[2] = { "USB_STATE=DISCONNECTED", NULL };
	char *connected[2]    = { "USB_STATE=CONNECTED", NULL };
	char *configured[2]   = { "USB_STATE=CONFIGURED", NULL };
	/* 0-connected 1-configured 2-disconnected*/
	bool status[3] = { false, false, false };
	unsigned long flags;
	bool uevent_sent = false;

	spin_lock_irqsave(&cdev->lock, flags);
	if (cdev->config)
		status[1] = true;

	if (gi->connected != gi->sw_connected) {
		if (gi->connected)
			status[0] = true;
		else
			status[2] = true;
		gi->sw_connected = gi->connected;
	}
	spin_unlock_irqrestore(&cdev->lock, flags);

	if (status[0]) {
		kobject_uevent_env(&gi->dev->kobj, KOBJ_CHANGE, connected);
		pr_info("%s: sent uevent %s\n", __func__, connected[0]);
		uevent_sent = true;
	}

	if (status[1]) {
		kobject_uevent_env(&gi->dev->kobj, KOBJ_CHANGE, configured);
		pr_info("%s: sent uevent %s\n", __func__, configured[0]);
		uevent_sent = true;
	}

	if (status[2]) {
		kobject_uevent_env(&gi->dev->kobj, KOBJ_CHANGE, disconnected);
		pr_info("%s: sent uevent %s\n", __func__, disconnected[0]);
		uevent_sent = true;
	}

	if (!uevent_sent) {
		pr_info("%s: did not send uevent (%d %d %p)\n", __func__,
			gi->connected, gi->sw_connected, cdev->config);
	}
}
#endif

static void configfs_composite_unbind(struct usb_gadget *gadget)
{
	struct usb_composite_dev	*cdev;
	struct gadget_info		*gi;
	unsigned long flags;

	/* the gi->lock is hold by the caller */

	cdev = get_gadget_data(gadget);
	gi = container_of(cdev, struct gadget_info, cdev);
	spin_lock_irqsave(&gi->spinlock, flags);
	gi->unbind = 1;
	spin_unlock_irqrestore(&gi->spinlock, flags);

	kfree(otg_desc[0]);
	otg_desc[0] = NULL;
	purge_configs_funcs(gi);
	composite_dev_cleanup(cdev);
	usb_ep_autoconfig_reset(cdev->gadget);
	spin_lock_irqsave(&gi->spinlock, flags);
	cdev->gadget = NULL;
	set_gadget_data(gadget, NULL);
	spin_unlock_irqrestore(&gi->spinlock, flags);
}

#ifdef CONFIG_USB_CONFIGFS_UEVENT
static int android_setup(struct usb_gadget *gadget,
			const struct usb_ctrlrequest *c)
{
	struct usb_composite_dev *cdev = get_gadget_data(gadget);
	unsigned long flags;
	struct gadget_info *gi = container_of(cdev, struct gadget_info, cdev);
	int value = -EOPNOTSUPP;
	struct usb_function_instance *fi;

	spin_lock_irqsave(&cdev->lock, flags);
	if (!gi->connected) {
		gi->connected = 1;
		schedule_work(&gi->work);
	}
	spin_unlock_irqrestore(&cdev->lock, flags);
	list_for_each_entry(fi, &gi->available_func, cfs_list) {
		if (fi != NULL && fi->f != NULL && fi->f->setup != NULL) {
			value = fi->f->setup(fi->f, c);
			if (value >= 0)
				break;
		}
	}

#ifdef CONFIG_USB_CONFIGFS_F_ACC
	if (value < 0)
		value = acc_ctrlrequest(cdev, c);
#endif

	if (value < 0)
		value = composite_setup(gadget, c);

	spin_lock_irqsave(&cdev->lock, flags);
	if (c->bRequest == USB_REQ_SET_CONFIGURATION &&
						cdev->config) {
		schedule_work(&gi->work);
	}
	spin_unlock_irqrestore(&cdev->lock, flags);

	return value;
}

<<<<<<< HEAD
static void android_disconnect(struct usb_gadget *gadget)
{
	struct usb_composite_dev        *cdev = get_gadget_data(gadget);
	struct gadget_info *gi = container_of(cdev, struct gadget_info, cdev);

	/* FIXME: There's a race between usb_gadget_udc_stop() which is likely
	 * to set the gadget driver to NULL in the udc driver and this drivers
	 * gadget disconnect fn which likely checks for the gadget driver to
	 * be a null ptr. It happens that unbind (doing set_gadget_data(NULL))
	 * is called before the gadget driver is set to NULL and the udc driver
	 * calls disconnect fn which results in cdev being a null ptr.
	 */
	if (cdev == NULL) {
		WARN(1, "%s: gadget driver already disconnected\n", __func__);
		return;
	}

	/* accessory HID support can be active while the
		accessory function is not actually enabled,
		so we need to inform it when we are disconnected.
	*/

#ifdef CONFIG_USB_CONFIGFS_F_ACC
	acc_disconnect();
#endif
	gi->connected = 0;
	schedule_work(&gi->work);
	composite_disconnect(gadget);
}

=======
>>>>>>> 76081a5f
#else // CONFIG_USB_CONFIGFS_UEVENT

static int configfs_composite_setup(struct usb_gadget *gadget,
		const struct usb_ctrlrequest *ctrl)
{
	struct usb_composite_dev *cdev;
	struct gadget_info *gi;
	unsigned long flags;
	int ret;

	cdev = get_gadget_data(gadget);
	if (!cdev)
		return 0;

	gi = container_of(cdev, struct gadget_info, cdev);
	spin_lock_irqsave(&gi->spinlock, flags);
	cdev = get_gadget_data(gadget);
	if (!cdev || gi->unbind) {
		spin_unlock_irqrestore(&gi->spinlock, flags);
		return 0;
	}

	ret = composite_setup(gadget, ctrl);
	spin_unlock_irqrestore(&gi->spinlock, flags);
	return ret;
}

#endif // CONFIG_USB_CONFIGFS_UEVENT

static void configfs_composite_disconnect(struct usb_gadget *gadget)
{
	struct usb_composite_dev *cdev;
	struct gadget_info *gi;
	unsigned long flags;

	cdev = get_gadget_data(gadget);
	if (!cdev)
		return;

#ifdef CONFIG_USB_CONFIGFS_F_ACC
	/*
	 * accessory HID support can be active while the
	 * accessory function is not actually enabled,
	 * so we need to inform it when we are disconnected.
	 */
	acc_disconnect();
#endif
	gi = container_of(cdev, struct gadget_info, cdev);
	spin_lock_irqsave(&gi->spinlock, flags);
	cdev = get_gadget_data(gadget);
	if (!cdev || gi->unbind) {
		spin_unlock_irqrestore(&gi->spinlock, flags);
		return;
	}

#ifdef CONFIG_USB_CONFIGFS_UEVENT
	gi->connected = 0;
	schedule_work(&gi->work);
#endif
	composite_disconnect(gadget);
	spin_unlock_irqrestore(&gi->spinlock, flags);
}

static void configfs_composite_reset(struct usb_gadget *gadget)
{
	struct usb_composite_dev *cdev;
	struct gadget_info *gi;
	unsigned long flags;

	cdev = get_gadget_data(gadget);
	if (!cdev)
		return;

	gi = container_of(cdev, struct gadget_info, cdev);
	spin_lock_irqsave(&gi->spinlock, flags);
	cdev = get_gadget_data(gadget);
	if (!cdev || gi->unbind) {
		spin_unlock_irqrestore(&gi->spinlock, flags);
		return;
	}

	composite_reset(gadget);
	spin_unlock_irqrestore(&gi->spinlock, flags);
}

<<<<<<< HEAD
#endif // CONFIG_USB_CONFIGFS_UEVENT

=======
>>>>>>> 76081a5f
static void configfs_composite_suspend(struct usb_gadget *gadget)
{
	struct usb_composite_dev *cdev;
	struct gadget_info *gi;
	unsigned long flags;

	cdev = get_gadget_data(gadget);
	if (!cdev)
		return;

	gi = container_of(cdev, struct gadget_info, cdev);
	spin_lock_irqsave(&gi->spinlock, flags);
	cdev = get_gadget_data(gadget);
	if (!cdev || gi->unbind) {
		spin_unlock_irqrestore(&gi->spinlock, flags);
		return;
	}

	composite_suspend(gadget);
	spin_unlock_irqrestore(&gi->spinlock, flags);
}

static void configfs_composite_resume(struct usb_gadget *gadget)
{
	struct usb_composite_dev *cdev;
	struct gadget_info *gi;
	unsigned long flags;

	cdev = get_gadget_data(gadget);
	if (!cdev)
		return;

	gi = container_of(cdev, struct gadget_info, cdev);
	spin_lock_irqsave(&gi->spinlock, flags);
	cdev = get_gadget_data(gadget);
	if (!cdev || gi->unbind) {
		spin_unlock_irqrestore(&gi->spinlock, flags);
		return;
	}

	composite_resume(gadget);
	spin_unlock_irqrestore(&gi->spinlock, flags);
}

static const struct usb_gadget_driver configfs_driver_template = {
	.bind           = configfs_composite_bind,
	.unbind         = configfs_composite_unbind,

#ifdef CONFIG_USB_CONFIGFS_UEVENT
	.setup          = android_setup,
<<<<<<< HEAD
	.reset          = android_disconnect,
	.disconnect     = android_disconnect,
#else
	.setup          = configfs_composite_setup,
	.reset          = configfs_composite_reset,
	.disconnect     = configfs_composite_disconnect,
#endif
=======
#else
	.setup          = configfs_composite_setup,
#endif
	.reset          = configfs_composite_reset,
	.disconnect     = configfs_composite_disconnect,
>>>>>>> 76081a5f
	.suspend	= configfs_composite_suspend,
	.resume		= configfs_composite_resume,

	.max_speed	= USB_SPEED_SUPER_PLUS,
	.driver = {
		.owner          = THIS_MODULE,
		.name		= "configfs-gadget",
	},
	.match_existing_only = 1,
};

#ifdef CONFIG_USB_CONFIGFS_UEVENT
static ssize_t state_show(struct device *pdev, struct device_attribute *attr,
			char *buf)
{
	struct gadget_info *dev = dev_get_drvdata(pdev);
	struct usb_composite_dev *cdev;
	char *state = "DISCONNECTED";
	unsigned long flags;

	if (!dev)
		goto out;

	cdev = &dev->cdev;

	if (!cdev)
		goto out;

	spin_lock_irqsave(&cdev->lock, flags);
	if (cdev->config)
		state = "CONFIGURED";
	else if (dev->connected)
		state = "CONNECTED";
	spin_unlock_irqrestore(&cdev->lock, flags);
out:
	return sprintf(buf, "%s\n", state);
}

static DEVICE_ATTR(state, S_IRUGO, state_show, NULL);

static struct device_attribute *android_usb_attributes[] = {
	&dev_attr_state,
	NULL
};

static int android_device_create(struct gadget_info *gi)
{
	struct device_attribute **attrs;
	struct device_attribute *attr;

	INIT_WORK(&gi->work, android_work);
	gi->dev = device_create(android_class, NULL,
			MKDEV(0, 0), NULL, "android%d", gadget_index++);
	if (IS_ERR(gi->dev))
		return PTR_ERR(gi->dev);

	dev_set_drvdata(gi->dev, gi);
	if (!android_device)
		android_device = gi->dev;

	attrs = android_usb_attributes;
	while ((attr = *attrs++)) {
		int err;

		err = device_create_file(gi->dev, attr);
		if (err) {
			device_destroy(gi->dev->class,
				       gi->dev->devt);
			return err;
		}
	}

	return 0;
}

static void android_device_destroy(struct gadget_info *gi)
{
	struct device_attribute **attrs;
	struct device_attribute *attr;

	attrs = android_usb_attributes;
	while ((attr = *attrs++))
		device_remove_file(gi->dev, attr);
	device_destroy(gi->dev->class, gi->dev->devt);
}
#else
static inline int android_device_create(struct gadget_info *gi)
{
	return 0;
}

static inline void android_device_destroy(struct gadget_info *gi)
{
}
#endif

static struct config_group *gadgets_make(
		struct config_group *group,
		const char *name)
{
	struct gadget_info *gi;

	gi = kzalloc(sizeof(*gi), GFP_KERNEL);
	if (!gi)
		return ERR_PTR(-ENOMEM);

	config_group_init_type_name(&gi->group, name, &gadget_root_type);

	config_group_init_type_name(&gi->functions_group, "functions",
			&functions_type);
	configfs_add_default_group(&gi->functions_group, &gi->group);

	config_group_init_type_name(&gi->configs_group, "configs",
			&config_desc_type);
	configfs_add_default_group(&gi->configs_group, &gi->group);

	config_group_init_type_name(&gi->strings_group, "strings",
			&gadget_strings_strings_type);
	configfs_add_default_group(&gi->strings_group, &gi->group);

	config_group_init_type_name(&gi->os_desc_group, "os_desc",
			&os_desc_type);
	configfs_add_default_group(&gi->os_desc_group, &gi->group);

	gi->composite.bind = configfs_do_nothing;
	gi->composite.unbind = configfs_do_nothing;
	gi->composite.suspend = NULL;
	gi->composite.resume = NULL;
	gi->composite.max_speed = USB_SPEED_SUPER_PLUS;

	spin_lock_init(&gi->spinlock);
	mutex_init(&gi->lock);
	INIT_LIST_HEAD(&gi->string_list);
	INIT_LIST_HEAD(&gi->available_func);

	composite_init_dev(&gi->cdev);
	gi->cdev.desc.bLength = USB_DT_DEVICE_SIZE;
	gi->cdev.desc.bDescriptorType = USB_DT_DEVICE;
	gi->cdev.desc.bcdDevice = cpu_to_le16(get_default_bcdDevice());

	gi->composite.gadget_driver = configfs_driver_template;

	gi->composite.gadget_driver.function = kstrdup(name, GFP_KERNEL);
	gi->composite.name = gi->composite.gadget_driver.function;

	if (!gi->composite.gadget_driver.function)
		goto err;

	if (android_device_create(gi) < 0)
		goto err;

	return &gi->group;

err:
	kfree(gi);
	return ERR_PTR(-ENOMEM);
}

static void gadgets_drop(struct config_group *group, struct config_item *item)
{
	struct gadget_info *gi;

	gi = container_of(to_config_group(item), struct gadget_info, group);
	config_item_put(item);
	android_device_destroy(gi);
}

static struct configfs_group_operations gadgets_ops = {
	.make_group     = &gadgets_make,
	.drop_item      = &gadgets_drop,
};

static const struct config_item_type gadgets_type = {
	.ct_group_ops   = &gadgets_ops,
	.ct_owner       = THIS_MODULE,
};

static struct configfs_subsystem gadget_subsys = {
	.su_group = {
		.cg_item = {
			.ci_namebuf = "usb_gadget",
			.ci_type = &gadgets_type,
		},
	},
	.su_mutex = __MUTEX_INITIALIZER(gadget_subsys.su_mutex),
};

void unregister_gadget_item(struct config_item *item)
{
	struct gadget_info *gi = to_gadget_info(item);

	mutex_lock(&gi->lock);
	unregister_gadget(gi);
	mutex_unlock(&gi->lock);
}
EXPORT_SYMBOL_GPL(unregister_gadget_item);

static int __init gadget_cfs_init(void)
{
	int ret;

	config_group_init(&gadget_subsys.su_group);

	ret = configfs_register_subsystem(&gadget_subsys);

#ifdef CONFIG_USB_CONFIGFS_UEVENT
	android_class = class_create(THIS_MODULE, "android_usb");
	if (IS_ERR(android_class))
		return PTR_ERR(android_class);
#endif

	return ret;
}
module_init(gadget_cfs_init);

static void __exit gadget_cfs_exit(void)
{
	configfs_unregister_subsystem(&gadget_subsys);
#ifdef CONFIG_USB_CONFIGFS_UEVENT
	if (!IS_ERR(android_class))
		class_destroy(android_class);
#endif

}
module_exit(gadget_cfs_exit);<|MERGE_RESOLUTION|>--- conflicted
+++ resolved
@@ -1572,39 +1572,6 @@
 	return value;
 }
 
-<<<<<<< HEAD
-static void android_disconnect(struct usb_gadget *gadget)
-{
-	struct usb_composite_dev        *cdev = get_gadget_data(gadget);
-	struct gadget_info *gi = container_of(cdev, struct gadget_info, cdev);
-
-	/* FIXME: There's a race between usb_gadget_udc_stop() which is likely
-	 * to set the gadget driver to NULL in the udc driver and this drivers
-	 * gadget disconnect fn which likely checks for the gadget driver to
-	 * be a null ptr. It happens that unbind (doing set_gadget_data(NULL))
-	 * is called before the gadget driver is set to NULL and the udc driver
-	 * calls disconnect fn which results in cdev being a null ptr.
-	 */
-	if (cdev == NULL) {
-		WARN(1, "%s: gadget driver already disconnected\n", __func__);
-		return;
-	}
-
-	/* accessory HID support can be active while the
-		accessory function is not actually enabled,
-		so we need to inform it when we are disconnected.
-	*/
-
-#ifdef CONFIG_USB_CONFIGFS_F_ACC
-	acc_disconnect();
-#endif
-	gi->connected = 0;
-	schedule_work(&gi->work);
-	composite_disconnect(gadget);
-}
-
-=======
->>>>>>> 76081a5f
 #else // CONFIG_USB_CONFIGFS_UEVENT
 
 static int configfs_composite_setup(struct usb_gadget *gadget,
@@ -1690,11 +1657,6 @@
 	spin_unlock_irqrestore(&gi->spinlock, flags);
 }
 
-<<<<<<< HEAD
-#endif // CONFIG_USB_CONFIGFS_UEVENT
-
-=======
->>>>>>> 76081a5f
 static void configfs_composite_suspend(struct usb_gadget *gadget)
 {
 	struct usb_composite_dev *cdev;
@@ -1745,21 +1707,11 @@
 
 #ifdef CONFIG_USB_CONFIGFS_UEVENT
 	.setup          = android_setup,
-<<<<<<< HEAD
-	.reset          = android_disconnect,
-	.disconnect     = android_disconnect,
-#else
-	.setup          = configfs_composite_setup,
-	.reset          = configfs_composite_reset,
-	.disconnect     = configfs_composite_disconnect,
-#endif
-=======
 #else
 	.setup          = configfs_composite_setup,
 #endif
 	.reset          = configfs_composite_reset,
 	.disconnect     = configfs_composite_disconnect,
->>>>>>> 76081a5f
 	.suspend	= configfs_composite_suspend,
 	.resume		= configfs_composite_resume,
 
