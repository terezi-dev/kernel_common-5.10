--- conflicted
+++ resolved
@@ -46,11 +46,8 @@
 # for ld_flags
 include scripts/Makefile.lib
 
-<<<<<<< HEAD
-=======
 mixed-build-prefix = $(if $(KBUILD_MIXED_TREE),$(KBUILD_MIXED_TREE)/)
 
->>>>>>> 76081a5f
 MODPOST = scripts/mod/modpost								\
 	$(if $(CONFIG_MODVERSIONS),-m)							\
 	$(if $(CONFIG_MODULE_SRCVERSION_ALL),-a)					\
