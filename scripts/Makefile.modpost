--- conflicted
+++ resolved
@@ -68,11 +68,8 @@
 ifeq ($(KBUILD_EXTMOD),)
 
 input-symdump := vmlinux.symvers
-<<<<<<< HEAD
-output-symdump := Module.symvers
+output-symdump := modules-only.symvers
 module_srcpath := $(srctree)
-=======
-output-symdump := modules-only.symvers
 
 quiet_cmd_cat = GEN     $@
       cmd_cat = cat $(real-prereqs) > $@
@@ -86,7 +83,6 @@
 targets += Module.symvers
 
 endif
->>>>>>> 689e89ae
 
 else
 
