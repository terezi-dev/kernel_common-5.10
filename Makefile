--- conflicted
+++ resolved
@@ -849,13 +849,9 @@
 DEBUG_CFLAGS	+= -g
 endif
 
-<<<<<<< HEAD
-ifndef CONFIG_AS_IS_LLVM
-=======
-ifeq ($(LLVM_IAS),1)
+ifdef CONFIG_AS_IS_LLVM
 KBUILD_AFLAGS	+= -g
 else
->>>>>>> 7d51b4c6
 KBUILD_AFLAGS	+= -Wa,-gdwarf-2
 endif
 
