// SPDX-License-Identifier: GPL-2.0
/*
 * Copyright 2019 Google, Inc.
 *
 * ChromeOS Embedded Controller codec driver.
 *
 * This driver uses the cros-ec interface to communicate with the ChromeOS
 * EC for audio function.
 */

#include <crypto/hash.h>
#include <crypto/sha.h>
#include <linux/acpi.h>
#include <linux/delay.h>
#include <linux/device.h>
#include <linux/io.h>
#include <linux/jiffies.h>
#include <linux/kernel.h>
#include <linux/module.h>
#include <linux/of.h>
#include <linux/of_address.h>
#include <linux/platform_data/cros_ec_commands.h>
#include <linux/platform_data/cros_ec_proto.h>
#include <linux/platform_device.h>
#include <sound/pcm.h>
#include <sound/pcm_params.h>
#include <sound/soc.h>
#include <sound/tlv.h>

struct cros_ec_codec_priv {
	struct device *dev;
	struct cros_ec_device *ec_device;

	/* common */
	uint32_t ec_capabilities;

	uint64_t ec_shm_addr;
	uint32_t ec_shm_len;

	uint64_t ap_shm_phys_addr;
	uint32_t ap_shm_len;
	uint64_t ap_shm_addr;
	uint64_t ap_shm_last_alloc;

	/* DMIC */
	atomic_t dmic_probed;

	/* WoV */
	bool wov_enabled;
	uint8_t *wov_audio_shm_p;
	uint32_t wov_audio_shm_len;
	uint8_t wov_audio_shm_type;
	uint8_t *wov_lang_shm_p;
	uint32_t wov_lang_shm_len;
	uint8_t wov_lang_shm_type;

	struct mutex wov_dma_lock;
	uint8_t wov_buf[64000];
	uint32_t wov_rp, wov_wp;
	size_t wov_dma_offset;
	bool wov_burst_read;
	struct snd_pcm_substream *wov_substream;
	struct delayed_work wov_copy_work;
	struct notifier_block wov_notifier;
};

static int ec_codec_capable(struct cros_ec_codec_priv *priv, uint8_t cap)
{
	return priv->ec_capabilities & BIT(cap);
}

static int send_ec_host_command(struct cros_ec_device *ec_dev, uint32_t cmd,
				uint8_t *out, size_t outsize,
				uint8_t *in, size_t insize)
{
	int ret;
	struct cros_ec_command *msg;

	msg = kmalloc(sizeof(*msg) + max(outsize, insize), GFP_KERNEL);
	if (!msg)
		return -ENOMEM;

	msg->version = 0;
	msg->command = cmd;
	msg->outsize = outsize;
	msg->insize = insize;

	if (outsize)
		memcpy(msg->data, out, outsize);

	ret = cros_ec_cmd_xfer_status(ec_dev, msg);
	if (ret < 0)
		goto error;

	if (insize)
		memcpy(in, msg->data, insize);

	ret = 0;
error:
	kfree(msg);
	return ret;
}

static int calculate_sha256(struct cros_ec_codec_priv *priv,
			    uint8_t *buf, uint32_t size, uint8_t *digest)
{
	struct crypto_shash *tfm;

	tfm = crypto_alloc_shash("sha256", CRYPTO_ALG_TYPE_SHASH, 0);
	if (IS_ERR(tfm)) {
		dev_err(priv->dev, "can't alloc shash\n");
		return PTR_ERR(tfm);
	}

	{
		SHASH_DESC_ON_STACK(desc, tfm);

		desc->tfm = tfm;

		crypto_shash_digest(desc, buf, size, digest);
		shash_desc_zero(desc);
	}

	crypto_free_shash(tfm);

#ifdef DEBUG
	{
		char digest_str[65];

		bin2hex(digest_str, digest, 32);
		digest_str[64] = 0;
		dev_dbg(priv->dev, "hash=%s\n", digest_str);
	}
#endif

	return 0;
}

static int dmic_get_gain(struct snd_kcontrol *kcontrol,
			 struct snd_ctl_elem_value *ucontrol)
{
	struct snd_soc_component *component =
		snd_soc_kcontrol_component(kcontrol);
	struct cros_ec_codec_priv *priv =
		snd_soc_component_get_drvdata(component);
	struct ec_param_ec_codec_dmic p;
	struct ec_response_ec_codec_dmic_get_gain_idx r;
	int ret;

	p.cmd = EC_CODEC_DMIC_GET_GAIN_IDX;
	p.get_gain_idx_param.channel = EC_CODEC_DMIC_CHANNEL_0;
	ret = send_ec_host_command(priv->ec_device, EC_CMD_EC_CODEC_DMIC,
				   (uint8_t *)&p, sizeof(p),
				   (uint8_t *)&r, sizeof(r));
	if (ret < 0)
		return ret;
	ucontrol->value.integer.value[0] = r.gain;

	p.cmd = EC_CODEC_DMIC_GET_GAIN_IDX;
	p.get_gain_idx_param.channel = EC_CODEC_DMIC_CHANNEL_1;
	ret = send_ec_host_command(priv->ec_device, EC_CMD_EC_CODEC_DMIC,
				   (uint8_t *)&p, sizeof(p),
				   (uint8_t *)&r, sizeof(r));
	if (ret < 0)
		return ret;
	ucontrol->value.integer.value[1] = r.gain;

	return 0;
}

static int dmic_put_gain(struct snd_kcontrol *kcontrol,
			 struct snd_ctl_elem_value *ucontrol)
{
	struct snd_soc_component *component =
		snd_soc_kcontrol_component(kcontrol);
	struct cros_ec_codec_priv *priv =
		snd_soc_component_get_drvdata(component);
	struct soc_mixer_control *control =
		(struct soc_mixer_control *)kcontrol->private_value;
	int max_dmic_gain = control->max;
	int left = ucontrol->value.integer.value[0];
	int right = ucontrol->value.integer.value[1];
	struct ec_param_ec_codec_dmic p;
	int ret;

	if (left > max_dmic_gain || right > max_dmic_gain)
		return -EINVAL;

	dev_dbg(component->dev, "set mic gain to %u, %u\n", left, right);

	p.cmd = EC_CODEC_DMIC_SET_GAIN_IDX;
	p.set_gain_idx_param.channel = EC_CODEC_DMIC_CHANNEL_0;
	p.set_gain_idx_param.gain = left;
	ret = send_ec_host_command(priv->ec_device, EC_CMD_EC_CODEC_DMIC,
				   (uint8_t *)&p, sizeof(p), NULL, 0);
	if (ret < 0)
		return ret;

	p.cmd = EC_CODEC_DMIC_SET_GAIN_IDX;
	p.set_gain_idx_param.channel = EC_CODEC_DMIC_CHANNEL_1;
	p.set_gain_idx_param.gain = right;
	return send_ec_host_command(priv->ec_device, EC_CMD_EC_CODEC_DMIC,
				    (uint8_t *)&p, sizeof(p), NULL, 0);
}

static const DECLARE_TLV_DB_SCALE(dmic_gain_tlv, 0, 100, 0);

enum {
	DMIC_CTL_GAIN = 0,
};

static struct snd_kcontrol_new dmic_controls[] = {
	[DMIC_CTL_GAIN] =
		SOC_DOUBLE_EXT_TLV("EC Mic Gain", SND_SOC_NOPM, SND_SOC_NOPM,
				   0, 0, 0, dmic_get_gain, dmic_put_gain,
				   dmic_gain_tlv),
};

static int dmic_probe(struct snd_soc_component *component)
{
	struct cros_ec_codec_priv *priv =
		snd_soc_component_get_drvdata(component);
	struct device *dev = priv->dev;
	struct soc_mixer_control *control;
	struct ec_param_ec_codec_dmic p;
	struct ec_response_ec_codec_dmic_get_max_gain r;
	int ret;

	if (!atomic_add_unless(&priv->dmic_probed, 1, 1))
		return 0;

	p.cmd = EC_CODEC_DMIC_GET_MAX_GAIN;

	ret = send_ec_host_command(priv->ec_device, EC_CMD_EC_CODEC_DMIC,
				   (uint8_t *)&p, sizeof(p),
				   (uint8_t *)&r, sizeof(r));
	if (ret < 0) {
		dev_warn(dev, "get_max_gain() unsupported\n");
		return 0;
	}

	dev_dbg(dev, "max gain = %d\n", r.max_gain);

	control = (struct soc_mixer_control *)
		dmic_controls[DMIC_CTL_GAIN].private_value;
	control->max = r.max_gain;
	control->platform_max = r.max_gain;

	return snd_soc_add_component_controls(component,
			&dmic_controls[DMIC_CTL_GAIN], 1);
}

static int i2s_rx_hw_params(struct snd_pcm_substream *substream,
			    struct snd_pcm_hw_params *params,
			    struct snd_soc_dai *dai)
{
	struct snd_soc_component *component = dai->component;
	struct cros_ec_codec_priv *priv =
		snd_soc_component_get_drvdata(component);
	struct ec_param_ec_codec_i2s_rx p;
	enum ec_codec_i2s_rx_sample_depth depth;
	int ret;

	if (params_rate(params) != 48000)
		return -EINVAL;

	switch (params_format(params)) {
	case SNDRV_PCM_FORMAT_S16_LE:
		depth = EC_CODEC_I2S_RX_SAMPLE_DEPTH_16;
		break;
	case SNDRV_PCM_FORMAT_S24_LE:
		depth = EC_CODEC_I2S_RX_SAMPLE_DEPTH_24;
		break;
	default:
		return -EINVAL;
	}

	dev_dbg(component->dev, "set depth to %u\n", depth);

	p.cmd = EC_CODEC_I2S_RX_SET_SAMPLE_DEPTH;
	p.set_sample_depth_param.depth = depth;
	ret = send_ec_host_command(priv->ec_device, EC_CMD_EC_CODEC_I2S_RX,
				   (uint8_t *)&p, sizeof(p), NULL, 0);
	if (ret < 0)
		return ret;

	dev_dbg(component->dev, "set bclk to %u\n",
		snd_soc_params_to_bclk(params));

	p.cmd = EC_CODEC_I2S_RX_SET_BCLK;
	p.set_bclk_param.bclk = snd_soc_params_to_bclk(params);
	return send_ec_host_command(priv->ec_device, EC_CMD_EC_CODEC_I2S_RX,
				    (uint8_t *)&p, sizeof(p), NULL, 0);
}

static int i2s_rx_set_fmt(struct snd_soc_dai *dai, unsigned int fmt)
{
	struct snd_soc_component *component = dai->component;
	struct cros_ec_codec_priv *priv =
		snd_soc_component_get_drvdata(component);
	struct ec_param_ec_codec_i2s_rx p;
	enum ec_codec_i2s_rx_daifmt daifmt;

	switch (fmt & SND_SOC_DAIFMT_MASTER_MASK) {
	case SND_SOC_DAIFMT_CBS_CFS:
		break;
	default:
		return -EINVAL;
	}

	switch (fmt & SND_SOC_DAIFMT_INV_MASK) {
	case SND_SOC_DAIFMT_NB_NF:
		break;
	default:
		return -EINVAL;
	}

	switch (fmt & SND_SOC_DAIFMT_FORMAT_MASK) {
	case SND_SOC_DAIFMT_I2S:
		daifmt = EC_CODEC_I2S_RX_DAIFMT_I2S;
		break;
	case SND_SOC_DAIFMT_RIGHT_J:
		daifmt = EC_CODEC_I2S_RX_DAIFMT_RIGHT_J;
		break;
	case SND_SOC_DAIFMT_LEFT_J:
		daifmt = EC_CODEC_I2S_RX_DAIFMT_LEFT_J;
		break;
	default:
		return -EINVAL;
	}

	dev_dbg(component->dev, "set format to %u\n", daifmt);

	p.cmd = EC_CODEC_I2S_RX_SET_DAIFMT;
	p.set_daifmt_param.daifmt = daifmt;
	return send_ec_host_command(priv->ec_device, EC_CMD_EC_CODEC_I2S_RX,
				    (uint8_t *)&p, sizeof(p), NULL, 0);
}

static const struct snd_soc_dai_ops i2s_rx_dai_ops = {
	.hw_params = i2s_rx_hw_params,
	.set_fmt = i2s_rx_set_fmt,
};

static int i2s_rx_event(struct snd_soc_dapm_widget *w,
			struct snd_kcontrol *kcontrol, int event)
{
	struct snd_soc_component *component =
		snd_soc_dapm_to_component(w->dapm);
	struct cros_ec_codec_priv *priv =
		snd_soc_component_get_drvdata(component);
	struct ec_param_ec_codec_i2s_rx p;

	switch (event) {
	case SND_SOC_DAPM_PRE_PMU:
		dev_dbg(component->dev, "enable I2S RX\n");
		p.cmd = EC_CODEC_I2S_RX_ENABLE;
		break;
	case SND_SOC_DAPM_PRE_PMD:
		dev_dbg(component->dev, "disable I2S RX\n");
		p.cmd = EC_CODEC_I2S_RX_DISABLE;
		break;
	default:
		return 0;
	}

	return send_ec_host_command(priv->ec_device, EC_CMD_EC_CODEC_I2S_RX,
				    (uint8_t *)&p, sizeof(p), NULL, 0);
}

static struct snd_soc_dapm_widget i2s_rx_dapm_widgets[] = {
	SND_SOC_DAPM_INPUT("DMIC"),
	SND_SOC_DAPM_SUPPLY("I2S RX Enable", SND_SOC_NOPM, 0, 0, i2s_rx_event,
			    SND_SOC_DAPM_PRE_PMU | SND_SOC_DAPM_PRE_PMD),
	SND_SOC_DAPM_AIF_OUT("I2S RX", "I2S Capture", 0, SND_SOC_NOPM, 0, 0),
};

static struct snd_soc_dapm_route i2s_rx_dapm_routes[] = {
	{"I2S RX", NULL, "DMIC"},
	{"I2S RX", NULL, "I2S RX Enable"},
};

static struct snd_soc_dai_driver i2s_rx_dai_driver = {
	.name = "EC Codec I2S RX",
	.capture = {
		.stream_name = "I2S Capture",
		.channels_min = 2,
		.channels_max = 2,
		.rates = SNDRV_PCM_RATE_48000,
		.formats = SNDRV_PCM_FMTBIT_S16_LE |
			SNDRV_PCM_FMTBIT_S24_LE,
	},
	.ops = &i2s_rx_dai_ops,
};

static int i2s_rx_probe(struct snd_soc_component *component)
{
	return dmic_probe(component);
}

static const struct snd_soc_component_driver i2s_rx_component_driver = {
	.probe			= i2s_rx_probe,
	.dapm_widgets		= i2s_rx_dapm_widgets,
	.num_dapm_widgets	= ARRAY_SIZE(i2s_rx_dapm_widgets),
	.dapm_routes		= i2s_rx_dapm_routes,
	.num_dapm_routes	= ARRAY_SIZE(i2s_rx_dapm_routes),
};

static void *wov_map_shm(struct cros_ec_codec_priv *priv,
			 uint8_t shm_id, uint32_t *len, uint8_t *type)
{
	struct ec_param_ec_codec p;
	struct ec_response_ec_codec_get_shm_addr r;
	uint32_t req, offset;

	p.cmd = EC_CODEC_GET_SHM_ADDR;
	p.get_shm_addr_param.shm_id = shm_id;
	if (send_ec_host_command(priv->ec_device, EC_CMD_EC_CODEC,
				 (uint8_t *)&p, sizeof(p),
				 (uint8_t *)&r, sizeof(r)) < 0) {
		dev_err(priv->dev, "failed to EC_CODEC_GET_SHM_ADDR\n");
		return NULL;
	}

	dev_dbg(priv->dev, "phys_addr=%#llx, len=%#x\n", r.phys_addr, r.len);

	*len = r.len;
	*type = r.type;

	switch (r.type) {
	case EC_CODEC_SHM_TYPE_EC_RAM:
		return (void __force *)devm_ioremap_wc(priv->dev,
				r.phys_addr + priv->ec_shm_addr, r.len);
	case EC_CODEC_SHM_TYPE_SYSTEM_RAM:
		if (r.phys_addr) {
			dev_err(priv->dev, "unknown status\n");
			return NULL;
		}

		req = round_up(r.len, PAGE_SIZE);
		dev_dbg(priv->dev, "round up from %u to %u\n", r.len, req);

		if (priv->ap_shm_last_alloc + req >
		    priv->ap_shm_phys_addr + priv->ap_shm_len) {
			dev_err(priv->dev, "insufficient space for AP SHM\n");
			return NULL;
		}

		dev_dbg(priv->dev, "alloc AP SHM addr=%#llx, len=%#x\n",
			priv->ap_shm_last_alloc, req);

		p.cmd = EC_CODEC_SET_SHM_ADDR;
		p.set_shm_addr_param.phys_addr = priv->ap_shm_last_alloc;
		p.set_shm_addr_param.len = req;
		p.set_shm_addr_param.shm_id = shm_id;
		if (send_ec_host_command(priv->ec_device, EC_CMD_EC_CODEC,
					 (uint8_t *)&p, sizeof(p),
					 NULL, 0) < 0) {
			dev_err(priv->dev, "failed to EC_CODEC_SET_SHM_ADDR\n");
			return NULL;
		}

		/*
		 * Note: EC codec only requests for `r.len' but we allocate
		 * round up PAGE_SIZE `req'.
		 */
		offset = priv->ap_shm_last_alloc - priv->ap_shm_phys_addr;
		priv->ap_shm_last_alloc += req;

		return (void *)(uintptr_t)(priv->ap_shm_addr + offset);
	default:
		return NULL;
	}
}

static bool wov_queue_full(struct cros_ec_codec_priv *priv)
{
	return ((priv->wov_wp + 1) % sizeof(priv->wov_buf)) == priv->wov_rp;
}

static size_t wov_queue_size(struct cros_ec_codec_priv *priv)
{
	if (priv->wov_wp >= priv->wov_rp)
		return priv->wov_wp - priv->wov_rp;
	else
		return sizeof(priv->wov_buf) - priv->wov_rp + priv->wov_wp;
}

static void wov_queue_dequeue(struct cros_ec_codec_priv *priv, size_t len)
{
	struct snd_pcm_runtime *runtime = priv->wov_substream->runtime;
	size_t req;

	while (len) {
		req = min(len, runtime->dma_bytes - priv->wov_dma_offset);
		if (priv->wov_wp >= priv->wov_rp)
			req = min(req, (size_t)priv->wov_wp - priv->wov_rp);
		else
			req = min(req, sizeof(priv->wov_buf) - priv->wov_rp);

		memcpy(runtime->dma_area + priv->wov_dma_offset,
		       priv->wov_buf + priv->wov_rp, req);

		priv->wov_dma_offset += req;
		if (priv->wov_dma_offset == runtime->dma_bytes)
			priv->wov_dma_offset = 0;

		priv->wov_rp += req;
		if (priv->wov_rp == sizeof(priv->wov_buf))
			priv->wov_rp = 0;

		len -= req;
	}

	snd_pcm_period_elapsed(priv->wov_substream);
}

static void wov_queue_try_dequeue(struct cros_ec_codec_priv *priv)
{
	size_t period_bytes = snd_pcm_lib_period_bytes(priv->wov_substream);

	while (period_bytes && wov_queue_size(priv) >= period_bytes) {
		wov_queue_dequeue(priv, period_bytes);
		period_bytes = snd_pcm_lib_period_bytes(priv->wov_substream);
	}
}

static void wov_queue_enqueue(struct cros_ec_codec_priv *priv,
			      uint8_t *addr, size_t len, bool iomem)
{
	size_t req;

	while (len) {
		if (wov_queue_full(priv)) {
			wov_queue_try_dequeue(priv);

			if (wov_queue_full(priv)) {
				dev_err(priv->dev, "overrun detected\n");
				return;
			}
		}

		if (priv->wov_wp >= priv->wov_rp)
			req = sizeof(priv->wov_buf) - priv->wov_wp;
		else
			/* Note: waste 1-byte to differentiate full and empty */
			req = priv->wov_rp - priv->wov_wp - 1;
		req = min(req, len);

		if (iomem)
			memcpy_fromio(priv->wov_buf + priv->wov_wp,
				      (void __force __iomem *)addr, req);
		else
			memcpy(priv->wov_buf + priv->wov_wp, addr, req);

		priv->wov_wp += req;
		if (priv->wov_wp == sizeof(priv->wov_buf))
			priv->wov_wp = 0;

		addr += req;
		len -= req;
	}

	wov_queue_try_dequeue(priv);
}

static int wov_read_audio_shm(struct cros_ec_codec_priv *priv)
{
	struct ec_param_ec_codec_wov p;
	struct ec_response_ec_codec_wov_read_audio_shm r;
	int ret;

	p.cmd = EC_CODEC_WOV_READ_AUDIO_SHM;
	ret = send_ec_host_command(priv->ec_device, EC_CMD_EC_CODEC_WOV,
				   (uint8_t *)&p, sizeof(p),
				   (uint8_t *)&r, sizeof(r));
	if (ret) {
		dev_err(priv->dev, "failed to EC_CODEC_WOV_READ_AUDIO_SHM\n");
		return ret;
	}

	if (!r.len)
		dev_dbg(priv->dev, "no data, sleep\n");
	else
		wov_queue_enqueue(priv, priv->wov_audio_shm_p + r.offset, r.len,
			priv->wov_audio_shm_type == EC_CODEC_SHM_TYPE_EC_RAM);
	return -EAGAIN;
}

static int wov_read_audio(struct cros_ec_codec_priv *priv)
{
	struct ec_param_ec_codec_wov p;
	struct ec_response_ec_codec_wov_read_audio r;
	int remain = priv->wov_burst_read ? 16000 : 320;
	int ret;

	while (remain >= 0) {
		p.cmd = EC_CODEC_WOV_READ_AUDIO;
		ret = send_ec_host_command(priv->ec_device, EC_CMD_EC_CODEC_WOV,
					   (uint8_t *)&p, sizeof(p),
					   (uint8_t *)&r, sizeof(r));
		if (ret) {
			dev_err(priv->dev,
				"failed to EC_CODEC_WOV_READ_AUDIO\n");
			return ret;
		}

		if (!r.len) {
			dev_dbg(priv->dev, "no data, sleep\n");
			priv->wov_burst_read = false;
			break;
		}

		wov_queue_enqueue(priv, r.buf, r.len, false);
		remain -= r.len;
	}

	return -EAGAIN;
}

static void wov_copy_work(struct work_struct *w)
{
	struct cros_ec_codec_priv *priv =
		container_of(w, struct cros_ec_codec_priv, wov_copy_work.work);
	int ret;

	mutex_lock(&priv->wov_dma_lock);
	if (!priv->wov_substream) {
		dev_warn(priv->dev, "no pcm substream\n");
		goto leave;
	}

	if (ec_codec_capable(priv, EC_CODEC_CAP_WOV_AUDIO_SHM))
		ret = wov_read_audio_shm(priv);
	else
		ret = wov_read_audio(priv);

	if (ret == -EAGAIN)
		schedule_delayed_work(&priv->wov_copy_work,
				      msecs_to_jiffies(10));
	else if (ret)
		dev_err(priv->dev, "failed to read audio data\n");
leave:
	mutex_unlock(&priv->wov_dma_lock);
}

static int wov_enable_get(struct snd_kcontrol *kcontrol,
			  struct snd_ctl_elem_value *ucontrol)
{
	struct snd_soc_component *c = snd_soc_kcontrol_component(kcontrol);
	struct cros_ec_codec_priv *priv = snd_soc_component_get_drvdata(c);

	ucontrol->value.integer.value[0] = priv->wov_enabled;
	return 0;
}

static int wov_enable_put(struct snd_kcontrol *kcontrol,
			  struct snd_ctl_elem_value *ucontrol)
{
	struct snd_soc_component *c = snd_soc_kcontrol_component(kcontrol);
	struct cros_ec_codec_priv *priv = snd_soc_component_get_drvdata(c);
	int enabled = ucontrol->value.integer.value[0];
	struct ec_param_ec_codec_wov p;
	int ret;

	if (priv->wov_enabled != enabled) {
		if (enabled)
			p.cmd = EC_CODEC_WOV_ENABLE;
		else
			p.cmd = EC_CODEC_WOV_DISABLE;

		ret = send_ec_host_command(priv->ec_device, EC_CMD_EC_CODEC_WOV,
					   (uint8_t *)&p, sizeof(p), NULL, 0);
		if (ret) {
			dev_err(priv->dev, "failed to %s wov\n",
				enabled ? "enable" : "disable");
			return ret;
		}

		priv->wov_enabled = enabled;
	}

	return 0;
}

static int wov_set_lang_shm(struct cros_ec_codec_priv *priv,
			    uint8_t *buf, size_t size, uint8_t *digest)
{
	struct ec_param_ec_codec_wov p;
	struct ec_param_ec_codec_wov_set_lang_shm *pp = &p.set_lang_shm_param;
	int ret;

	if (size > priv->wov_lang_shm_len) {
		dev_err(priv->dev, "no enough SHM size: %d\n",
			priv->wov_lang_shm_len);
		return -EIO;
	}

	switch (priv->wov_lang_shm_type) {
	case EC_CODEC_SHM_TYPE_EC_RAM:
		memcpy_toio((void __force __iomem *)priv->wov_lang_shm_p,
			    buf, size);
		memset_io((void __force __iomem *)priv->wov_lang_shm_p + size,
			  0, priv->wov_lang_shm_len - size);
		break;
	case EC_CODEC_SHM_TYPE_SYSTEM_RAM:
		memcpy(priv->wov_lang_shm_p, buf, size);
		memset(priv->wov_lang_shm_p + size, 0,
		       priv->wov_lang_shm_len - size);

		/* make sure write to memory before calling host command */
		wmb();
		break;
	}

	p.cmd = EC_CODEC_WOV_SET_LANG_SHM;
	memcpy(pp->hash, digest, SHA256_DIGEST_SIZE);
	pp->total_len = size;
	ret = send_ec_host_command(priv->ec_device, EC_CMD_EC_CODEC_WOV,
				   (uint8_t *)&p, sizeof(p), NULL, 0);
	if (ret) {
		dev_err(priv->dev, "failed to EC_CODEC_WOV_SET_LANG_SHM\n");
		return ret;
	}

	return 0;
}

static int wov_set_lang(struct cros_ec_codec_priv *priv,
			uint8_t *buf, size_t size, uint8_t *digest)
{
	struct ec_param_ec_codec_wov p;
	struct ec_param_ec_codec_wov_set_lang *pp = &p.set_lang_param;
	size_t i, req;
	int ret;

	for (i = 0; i < size; i += req) {
		req = min(size - i, ARRAY_SIZE(pp->buf));

		p.cmd = EC_CODEC_WOV_SET_LANG;
		memcpy(pp->hash, digest, SHA256_DIGEST_SIZE);
		pp->total_len = size;
		pp->offset = i;
		memcpy(pp->buf, buf + i, req);
		pp->len = req;
		ret = send_ec_host_command(priv->ec_device, EC_CMD_EC_CODEC_WOV,
					   (uint8_t *)&p, sizeof(p), NULL, 0);
		if (ret) {
			dev_err(priv->dev, "failed to EC_CODEC_WOV_SET_LANG\n");
			return ret;
		}
	}

	return 0;
}

static int wov_hotword_model_put(struct snd_kcontrol *kcontrol,
				 const unsigned int __user *bytes,
				 unsigned int size)
{
	struct snd_soc_component *component = snd_kcontrol_chip(kcontrol);
	struct cros_ec_codec_priv *priv =
		snd_soc_component_get_drvdata(component);
	struct ec_param_ec_codec_wov p;
	struct ec_response_ec_codec_wov_get_lang r;
	uint8_t digest[SHA256_DIGEST_SIZE];
	uint8_t *buf;
	int ret;

	/* Skips the TLV header. */
	bytes += 2;
	size -= 8;

	dev_dbg(priv->dev, "%s: size=%d\n", __func__, size);

	buf = memdup_user(bytes, size);
	if (IS_ERR(buf))
		return PTR_ERR(buf);

	ret = calculate_sha256(priv, buf, size, digest);
	if (ret)
		goto leave;

	p.cmd = EC_CODEC_WOV_GET_LANG;
	ret = send_ec_host_command(priv->ec_device, EC_CMD_EC_CODEC_WOV,
				   (uint8_t *)&p, sizeof(p),
				   (uint8_t *)&r, sizeof(r));
	if (ret)
		goto leave;

	if (memcmp(digest, r.hash, SHA256_DIGEST_SIZE) == 0) {
		dev_dbg(priv->dev, "not updated");
		goto leave;
	}

	if (ec_codec_capable(priv, EC_CODEC_CAP_WOV_LANG_SHM))
		ret = wov_set_lang_shm(priv, buf, size, digest);
	else
		ret = wov_set_lang(priv, buf, size, digest);

leave:
	kfree(buf);
	return ret;
}

static struct snd_kcontrol_new wov_controls[] = {
	SOC_SINGLE_BOOL_EXT("Wake-on-Voice Switch", 0,
			    wov_enable_get, wov_enable_put),
	SND_SOC_BYTES_TLV("Hotword Model", 0x11000, NULL,
			  wov_hotword_model_put),
};

static struct snd_soc_dai_driver wov_dai_driver = {
	.name = "Wake on Voice",
	.capture = {
		.stream_name = "WoV Capture",
		.channels_min = 1,
		.channels_max = 1,
		.rates = SNDRV_PCM_RATE_16000,
		.formats = SNDRV_PCM_FMTBIT_S16_LE,
	},
};

static int wov_host_event(struct notifier_block *nb,
			  unsigned long queued_during_suspend, void *notify)
{
	struct cros_ec_codec_priv *priv =
		container_of(nb, struct cros_ec_codec_priv, wov_notifier);
	u32 host_event;

	dev_dbg(priv->dev, "%s\n", __func__);

	host_event = cros_ec_get_host_event(priv->ec_device);
	if (host_event & EC_HOST_EVENT_MASK(EC_HOST_EVENT_WOV)) {
		schedule_delayed_work(&priv->wov_copy_work, 0);
		return NOTIFY_OK;
	} else {
		return NOTIFY_DONE;
	}
}

static int wov_probe(struct snd_soc_component *component)
{
	struct cros_ec_codec_priv *priv =
		snd_soc_component_get_drvdata(component);
	int ret;

	mutex_init(&priv->wov_dma_lock);
	INIT_DELAYED_WORK(&priv->wov_copy_work, wov_copy_work);

	priv->wov_notifier.notifier_call = wov_host_event;
	ret = blocking_notifier_chain_register(
			&priv->ec_device->event_notifier, &priv->wov_notifier);
	if (ret)
		return ret;

	if (ec_codec_capable(priv, EC_CODEC_CAP_WOV_LANG_SHM)) {
		priv->wov_lang_shm_p = wov_map_shm(priv,
				EC_CODEC_SHM_ID_WOV_LANG,
				&priv->wov_lang_shm_len,
				&priv->wov_lang_shm_type);
		if (!priv->wov_lang_shm_p)
			return -EFAULT;
	}

	if (ec_codec_capable(priv, EC_CODEC_CAP_WOV_AUDIO_SHM)) {
		priv->wov_audio_shm_p = wov_map_shm(priv,
				EC_CODEC_SHM_ID_WOV_AUDIO,
				&priv->wov_audio_shm_len,
				&priv->wov_audio_shm_type);
		if (!priv->wov_audio_shm_p)
			return -EFAULT;
	}

	return dmic_probe(component);
}

static void wov_remove(struct snd_soc_component *component)
{
	struct cros_ec_codec_priv *priv =
		snd_soc_component_get_drvdata(component);

	blocking_notifier_chain_unregister(
			&priv->ec_device->event_notifier, &priv->wov_notifier);
}

static int wov_pcm_open(struct snd_soc_component *component,
			struct snd_pcm_substream *substream)
{
	static const struct snd_pcm_hardware hw_param = {
		.info = SNDRV_PCM_INFO_MMAP |
			SNDRV_PCM_INFO_INTERLEAVED |
			SNDRV_PCM_INFO_MMAP_VALID,
		.formats = SNDRV_PCM_FMTBIT_S16_LE,
		.rates = SNDRV_PCM_RATE_16000,
		.channels_min = 1,
		.channels_max = 1,
		.period_bytes_min = PAGE_SIZE,
		.period_bytes_max = 0x20000 / 8,
		.periods_min = 8,
		.periods_max = 8,
		.buffer_bytes_max = 0x20000,
	};

	return snd_soc_set_runtime_hwparams(substream, &hw_param);
}

static int wov_pcm_hw_params(struct snd_soc_component *component,
			     struct snd_pcm_substream *substream,
			     struct snd_pcm_hw_params *hw_params)
{
	struct cros_ec_codec_priv *priv =
		snd_soc_component_get_drvdata(component);

	mutex_lock(&priv->wov_dma_lock);
	priv->wov_substream = substream;
	priv->wov_rp = priv->wov_wp = 0;
	priv->wov_dma_offset = 0;
	priv->wov_burst_read = true;
	mutex_unlock(&priv->wov_dma_lock);

<<<<<<< HEAD
	return snd_pcm_lib_malloc_pages(substream, params_buffer_bytes(hw_params));
=======
	return 0;
>>>>>>> d8e2e0d2
}

static int wov_pcm_hw_free(struct snd_soc_component *component,
			   struct snd_pcm_substream *substream)
{
	struct cros_ec_codec_priv *priv =
		snd_soc_component_get_drvdata(component);

	mutex_lock(&priv->wov_dma_lock);
	wov_queue_dequeue(priv, wov_queue_size(priv));
	priv->wov_substream = NULL;
	mutex_unlock(&priv->wov_dma_lock);

	cancel_delayed_work_sync(&priv->wov_copy_work);

<<<<<<< HEAD
	return snd_pcm_lib_free_pages(substream);
=======
	return 0;
>>>>>>> d8e2e0d2
}

static snd_pcm_uframes_t wov_pcm_pointer(struct snd_soc_component *component,
					 struct snd_pcm_substream *substream)
{
	struct snd_pcm_runtime *runtime = substream->runtime;
	struct cros_ec_codec_priv *priv =
		snd_soc_component_get_drvdata(component);

	return bytes_to_frames(runtime, priv->wov_dma_offset);
}

static int wov_pcm_new(struct snd_soc_component *component,
		       struct snd_soc_pcm_runtime *rtd)
{
<<<<<<< HEAD
	snd_pcm_lib_preallocate_pages_for_all(rtd->pcm, SNDRV_DMA_TYPE_VMALLOC,
					      NULL, 0, 0);
=======
	snd_pcm_set_managed_buffer_all(rtd->pcm, SNDRV_DMA_TYPE_VMALLOC,
				       NULL, 0, 0);
>>>>>>> d8e2e0d2
	return 0;
}

static const struct snd_soc_component_driver wov_component_driver = {
	.probe		= wov_probe,
	.remove		= wov_remove,
	.controls	= wov_controls,
	.num_controls	= ARRAY_SIZE(wov_controls),
	.open		= wov_pcm_open,
	.hw_params	= wov_pcm_hw_params,
	.hw_free	= wov_pcm_hw_free,
	.pointer	= wov_pcm_pointer,
	.pcm_construct	= wov_pcm_new,
};

static int cros_ec_codec_platform_probe(struct platform_device *pdev)
{
	struct device *dev = &pdev->dev;
	struct cros_ec_device *ec_device = dev_get_drvdata(pdev->dev.parent);
	struct cros_ec_codec_priv *priv;
	struct ec_param_ec_codec p;
	struct ec_response_ec_codec_get_capabilities r;
	int ret;
#ifdef CONFIG_OF
	struct device_node *node;
	struct resource res;
	u64 ec_shm_size;
	const __be32 *regaddr_p;
#endif

	priv = devm_kzalloc(dev, sizeof(*priv), GFP_KERNEL);
	if (!priv)
		return -ENOMEM;

#ifdef CONFIG_OF
	regaddr_p = of_get_address(dev->of_node, 0, &ec_shm_size, NULL);
	if (regaddr_p) {
		priv->ec_shm_addr = of_read_number(regaddr_p, 2);
		priv->ec_shm_len = ec_shm_size;

		dev_dbg(dev, "ec_shm_addr=%#llx len=%#x\n",
			priv->ec_shm_addr, priv->ec_shm_len);
	}

	node = of_parse_phandle(dev->of_node, "memory-region", 0);
	if (node) {
		ret = of_address_to_resource(node, 0, &res);
		if (!ret) {
			priv->ap_shm_phys_addr = res.start;
			priv->ap_shm_len = resource_size(&res);
			priv->ap_shm_addr =
				(uint64_t)(uintptr_t)devm_ioremap_wc(
					dev, priv->ap_shm_phys_addr,
					priv->ap_shm_len);
			priv->ap_shm_last_alloc = priv->ap_shm_phys_addr;

			dev_dbg(dev, "ap_shm_phys_addr=%#llx len=%#x\n",
				priv->ap_shm_phys_addr, priv->ap_shm_len);
		}
	}
#endif

	priv->dev = dev;
	priv->ec_device = ec_device;
	atomic_set(&priv->dmic_probed, 0);

	p.cmd = EC_CODEC_GET_CAPABILITIES;
	ret = send_ec_host_command(priv->ec_device, EC_CMD_EC_CODEC,
				   (uint8_t *)&p, sizeof(p),
				   (uint8_t *)&r, sizeof(r));
	if (ret) {
		dev_err(dev, "failed to EC_CODEC_GET_CAPABILITIES\n");
		return ret;
	}
	priv->ec_capabilities = r.capabilities;

	platform_set_drvdata(pdev, priv);

	ret = devm_snd_soc_register_component(dev, &i2s_rx_component_driver,
					      &i2s_rx_dai_driver, 1);
	if (ret)
		return ret;

	return devm_snd_soc_register_component(dev, &wov_component_driver,
					       &wov_dai_driver, 1);
}

#ifdef CONFIG_OF
static const struct of_device_id cros_ec_codec_of_match[] = {
	{ .compatible = "google,cros-ec-codec" },
	{},
};
MODULE_DEVICE_TABLE(of, cros_ec_codec_of_match);
#endif

static const struct acpi_device_id cros_ec_codec_acpi_id[] = {
	{ "GOOG0013", 0 },
	{ }
};
MODULE_DEVICE_TABLE(acpi, cros_ec_codec_acpi_id);

static struct platform_driver cros_ec_codec_platform_driver = {
	.driver = {
		.name = "cros-ec-codec",
		.of_match_table = of_match_ptr(cros_ec_codec_of_match),
		.acpi_match_table = ACPI_PTR(cros_ec_codec_acpi_id),
	},
	.probe = cros_ec_codec_platform_probe,
};

module_platform_driver(cros_ec_codec_platform_driver);

MODULE_LICENSE("GPL v2");
MODULE_DESCRIPTION("ChromeOS EC codec driver");
MODULE_AUTHOR("Cheng-Yi Chiang <cychiang@chromium.org>");
MODULE_ALIAS("platform:cros-ec-codec");<|MERGE_RESOLUTION|>--- conflicted
+++ resolved
@@ -919,11 +919,7 @@
 	priv->wov_burst_read = true;
 	mutex_unlock(&priv->wov_dma_lock);
 
-<<<<<<< HEAD
-	return snd_pcm_lib_malloc_pages(substream, params_buffer_bytes(hw_params));
-=======
 	return 0;
->>>>>>> d8e2e0d2
 }
 
 static int wov_pcm_hw_free(struct snd_soc_component *component,
@@ -939,11 +935,7 @@
 
 	cancel_delayed_work_sync(&priv->wov_copy_work);
 
-<<<<<<< HEAD
-	return snd_pcm_lib_free_pages(substream);
-=======
 	return 0;
->>>>>>> d8e2e0d2
 }
 
 static snd_pcm_uframes_t wov_pcm_pointer(struct snd_soc_component *component,
@@ -959,13 +951,8 @@
 static int wov_pcm_new(struct snd_soc_component *component,
 		       struct snd_soc_pcm_runtime *rtd)
 {
-<<<<<<< HEAD
-	snd_pcm_lib_preallocate_pages_for_all(rtd->pcm, SNDRV_DMA_TYPE_VMALLOC,
-					      NULL, 0, 0);
-=======
 	snd_pcm_set_managed_buffer_all(rtd->pcm, SNDRV_DMA_TYPE_VMALLOC,
 				       NULL, 0, 0);
->>>>>>> d8e2e0d2
 	return 0;
 }
 
