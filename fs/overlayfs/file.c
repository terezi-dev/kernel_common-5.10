--- conflicted
+++ resolved
@@ -47,11 +47,6 @@
 		acc_mode |= MAY_APPEND;
 
 	old_cred = ovl_override_creds(inode->i_sb);
-<<<<<<< HEAD
-	realfile = open_with_fake_path(&file->f_path, flags, realinode,
-				       current_cred());
-	ovl_revert_creds(inode->i_sb, old_cred);
-=======
 	err = inode_permission(realinode, MAY_OPEN | acc_mode);
 	if (err) {
 		realfile = ERR_PTR(err);
@@ -61,8 +56,7 @@
 		realfile = open_with_fake_path(&file->f_path, flags, realinode,
 					       current_cred());
 	}
-	revert_creds(old_cred);
->>>>>>> b3a9e3b9
+	ovl_revert_creds(inode->i_sb, old_cred);
 
 	pr_debug("open(%p[%pD2/%c], 0%o) -> (%p, 0%o)\n",
 		 file, file, ovl_whatisit(inode, realinode), file->f_flags,
@@ -539,15 +533,10 @@
 		return ret;
 
 	old_cred = ovl_override_creds(file_inode(file)->i_sb);
-<<<<<<< HEAD
-	ret = vfs_ioctl(real.file, cmd, arg);
-	ovl_revert_creds(file_inode(file)->i_sb, old_cred);
-=======
 	ret = security_file_ioctl(real.file, cmd, arg);
 	if (!ret)
 		ret = vfs_ioctl(real.file, cmd, arg);
-	revert_creds(old_cred);
->>>>>>> b3a9e3b9
+	ovl_revert_creds(file_inode(file)->i_sb, old_cred);
 
 	fdput(real);
 
