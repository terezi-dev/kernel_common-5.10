--- conflicted
+++ resolved
@@ -77,11 +77,7 @@
 static void rpcrdma_sendctx_put_locked(struct rpcrdma_xprt *r_xprt,
 				       struct rpcrdma_sendctx *sc);
 static void rpcrdma_reqs_reset(struct rpcrdma_xprt *r_xprt);
-<<<<<<< HEAD
-static void rpcrdma_reps_destroy(struct rpcrdma_buffer *buf);
-=======
 static void rpcrdma_reps_unmap(struct rpcrdma_xprt *r_xprt);
->>>>>>> a7196caf
 static void rpcrdma_mrs_create(struct rpcrdma_xprt *r_xprt);
 static void rpcrdma_mrs_destroy(struct rpcrdma_xprt *r_xprt);
 static struct rpcrdma_regbuf *
