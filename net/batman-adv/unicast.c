/*
 * Copyright (C) 2010-2011 B.A.T.M.A.N. contributors:
 *
 * Andreas Langer
 *
 * This program is free software; you can redistribute it and/or
 * modify it under the terms of version 2 of the GNU General Public
 * License as published by the Free Software Foundation.
 *
 * This program is distributed in the hope that it will be useful, but
 * WITHOUT ANY WARRANTY; without even the implied warranty of
 * MERCHANTABILITY or FITNESS FOR A PARTICULAR PURPOSE. See the GNU
 * General Public License for more details.
 *
 * You should have received a copy of the GNU General Public License
 * along with this program; if not, write to the Free Software
 * Foundation, Inc., 51 Franklin Street, Fifth Floor, Boston, MA
 * 02110-1301, USA
 *
 */

#include "main.h"
#include "unicast.h"
#include "send.h"
#include "soft-interface.h"
#include "gateway_client.h"
#include "originator.h"
#include "hash.h"
#include "translation-table.h"
#include "routing.h"
#include "hard-interface.h"


static struct sk_buff *frag_merge_packet(struct list_head *head,
					 struct frag_packet_list_entry *tfp,
					 struct sk_buff *skb)
{
	struct unicast_frag_packet *up =
		(struct unicast_frag_packet *)skb->data;
	struct sk_buff *tmp_skb;
	struct unicast_packet *unicast_packet;
	int hdr_len = sizeof(struct unicast_packet);
	int uni_diff = sizeof(struct unicast_frag_packet) - hdr_len;

	/* set skb to the first part and tmp_skb to the second part */
	if (up->flags & UNI_FRAG_HEAD) {
		tmp_skb = tfp->skb;
	} else {
		tmp_skb = skb;
		skb = tfp->skb;
	}

	if (skb_linearize(skb) < 0 || skb_linearize(tmp_skb) < 0)
		goto err;

	skb_pull(tmp_skb, sizeof(struct unicast_frag_packet));
	if (pskb_expand_head(skb, 0, tmp_skb->len, GFP_ATOMIC) < 0)
		goto err;

	/* move free entry to end */
	tfp->skb = NULL;
	tfp->seqno = 0;
	list_move_tail(&tfp->list, head);

	memcpy(skb_put(skb, tmp_skb->len), tmp_skb->data, tmp_skb->len);
	kfree_skb(tmp_skb);

	memmove(skb->data + uni_diff, skb->data, hdr_len);
	unicast_packet = (struct unicast_packet *) skb_pull(skb, uni_diff);
	unicast_packet->packet_type = BAT_UNICAST;

	return skb;

err:
	/* free buffered skb, skb will be freed later */
	kfree_skb(tfp->skb);
	return NULL;
}

static void frag_create_entry(struct list_head *head, struct sk_buff *skb)
{
	struct frag_packet_list_entry *tfp;
	struct unicast_frag_packet *up =
		(struct unicast_frag_packet *)skb->data;

	/* free and oldest packets stand at the end */
	tfp = list_entry((head)->prev, typeof(*tfp), list);
	kfree_skb(tfp->skb);

	tfp->seqno = ntohs(up->seqno);
	tfp->skb = skb;
	list_move(&tfp->list, head);
	return;
}

static int frag_create_buffer(struct list_head *head)
{
	int i;
	struct frag_packet_list_entry *tfp;

	for (i = 0; i < FRAG_BUFFER_SIZE; i++) {
		tfp = kmalloc(sizeof(struct frag_packet_list_entry),
			GFP_ATOMIC);
		if (!tfp) {
			frag_list_free(head);
			return -ENOMEM;
		}
		tfp->skb = NULL;
		tfp->seqno = 0;
		INIT_LIST_HEAD(&tfp->list);
		list_add(&tfp->list, head);
	}

	return 0;
}

static struct frag_packet_list_entry *frag_search_packet(struct list_head *head,
						 struct unicast_frag_packet *up)
{
	struct frag_packet_list_entry *tfp;
	struct unicast_frag_packet *tmp_up = NULL;
	uint16_t search_seqno;

	if (up->flags & UNI_FRAG_HEAD)
		search_seqno = ntohs(up->seqno)+1;
	else
		search_seqno = ntohs(up->seqno)-1;

	list_for_each_entry(tfp, head, list) {

		if (!tfp->skb)
			continue;

		if (tfp->seqno == ntohs(up->seqno))
			goto mov_tail;

		tmp_up = (struct unicast_frag_packet *)tfp->skb->data;

		if (tfp->seqno == search_seqno) {

			if ((tmp_up->flags & UNI_FRAG_HEAD) !=
			    (up->flags & UNI_FRAG_HEAD))
				return tfp;
			else
				goto mov_tail;
		}
	}
	return NULL;

mov_tail:
	list_move_tail(&tfp->list, head);
	return NULL;
}

void frag_list_free(struct list_head *head)
{
	struct frag_packet_list_entry *pf, *tmp_pf;

	if (!list_empty(head)) {

		list_for_each_entry_safe(pf, tmp_pf, head, list) {
			kfree_skb(pf->skb);
			list_del(&pf->list);
			kfree(pf);
		}
	}
	return;
}

/* frag_reassemble_skb():
 * returns NET_RX_DROP if the operation failed - skb is left intact
 * returns NET_RX_SUCCESS if the fragment was buffered (skb_new will be NULL)
 * or the skb could be reassembled (skb_new will point to the new packet and
 * skb was freed)
 */
int frag_reassemble_skb(struct sk_buff *skb, struct bat_priv *bat_priv,
			struct sk_buff **new_skb)
{
	struct orig_node *orig_node;
	struct frag_packet_list_entry *tmp_frag_entry;
	int ret = NET_RX_DROP;
	struct unicast_frag_packet *unicast_packet =
		(struct unicast_frag_packet *)skb->data;

	*new_skb = NULL;

	orig_node = orig_hash_find(bat_priv, unicast_packet->orig);
	if (!orig_node)
		goto out;

	orig_node->last_frag_packet = jiffies;

	if (list_empty(&orig_node->frag_list) &&
	    frag_create_buffer(&orig_node->frag_list)) {
		pr_debug("couldn't create frag buffer\n");
		goto out;
	}

	tmp_frag_entry = frag_search_packet(&orig_node->frag_list,
					    unicast_packet);

	if (!tmp_frag_entry) {
		frag_create_entry(&orig_node->frag_list, skb);
		ret = NET_RX_SUCCESS;
		goto out;
	}

	*new_skb = frag_merge_packet(&orig_node->frag_list, tmp_frag_entry,
				     skb);
	/* if not, merge failed */
	if (*new_skb)
		ret = NET_RX_SUCCESS;

out:
	if (orig_node)
		orig_node_free_ref(orig_node);
	return ret;
}

int frag_send_skb(struct sk_buff *skb, struct bat_priv *bat_priv,
		  struct hard_iface *hard_iface, uint8_t dstaddr[])
{
	struct unicast_packet tmp_uc, *unicast_packet;
	struct hard_iface *primary_if;
	struct sk_buff *frag_skb;
	struct unicast_frag_packet *frag1, *frag2;
	int uc_hdr_len = sizeof(struct unicast_packet);
	int ucf_hdr_len = sizeof(struct unicast_frag_packet);
	int data_len = skb->len - uc_hdr_len;
<<<<<<< HEAD
	int large_tail = 0;
=======
	int large_tail = 0, ret = NET_RX_DROP;
>>>>>>> d762f438
	uint16_t seqno;

	primary_if = primary_if_get_selected(bat_priv);
	if (!primary_if)
		goto dropped;

	frag_skb = dev_alloc_skb(data_len - (data_len / 2) + ucf_hdr_len);
	if (!frag_skb)
		goto dropped;
	skb_reserve(frag_skb, ucf_hdr_len);

	unicast_packet = (struct unicast_packet *) skb->data;
	memcpy(&tmp_uc, unicast_packet, uc_hdr_len);
	skb_split(skb, frag_skb, data_len / 2 + uc_hdr_len);

	if (my_skb_head_push(skb, ucf_hdr_len - uc_hdr_len) < 0 ||
	    my_skb_head_push(frag_skb, ucf_hdr_len) < 0)
		goto drop_frag;

	frag1 = (struct unicast_frag_packet *)skb->data;
	frag2 = (struct unicast_frag_packet *)frag_skb->data;

	memcpy(frag1, &tmp_uc, sizeof(struct unicast_packet));

	frag1->ttl--;
	frag1->version = COMPAT_VERSION;
	frag1->packet_type = BAT_UNICAST_FRAG;

	memcpy(frag1->orig, primary_if->net_dev->dev_addr, ETH_ALEN);
	memcpy(frag2, frag1, sizeof(struct unicast_frag_packet));

	if (data_len & 1)
		large_tail = UNI_FRAG_LARGETAIL;

	frag1->flags = UNI_FRAG_HEAD | large_tail;
	frag2->flags = large_tail;

	seqno = atomic_add_return(2, &hard_iface->frag_seqno);
	frag1->seqno = htons(seqno - 1);
	frag2->seqno = htons(seqno);

	send_skb_packet(skb, hard_iface, dstaddr);
	send_skb_packet(frag_skb, hard_iface, dstaddr);
<<<<<<< HEAD
	return NET_RX_SUCCESS;
=======
	ret = NET_RX_SUCCESS;
	goto out;
>>>>>>> d762f438

drop_frag:
	kfree_skb(frag_skb);
dropped:
	kfree_skb(skb);
out:
	if (primary_if)
		hardif_free_ref(primary_if);
	return ret;
}

int unicast_send_skb(struct sk_buff *skb, struct bat_priv *bat_priv)
{
	struct ethhdr *ethhdr = (struct ethhdr *)skb->data;
	struct unicast_packet *unicast_packet;
	struct orig_node *orig_node;
	struct neigh_node *neigh_node;
	int data_len = skb->len;
	int ret = 1;

	/* get routing information */
	if (is_multicast_ether_addr(ethhdr->h_dest)) {
<<<<<<< HEAD
		orig_node = (struct orig_node *)gw_get_selected(bat_priv);
=======
		orig_node = (struct orig_node *)gw_get_selected_orig(bat_priv);
>>>>>>> d762f438
		if (orig_node)
			goto find_router;
	}

<<<<<<< HEAD
	/* check for hna host - increases orig_node refcount */
=======
	/* check for tt host - increases orig_node refcount */
>>>>>>> d762f438
	orig_node = transtable_search(bat_priv, ethhdr->h_dest);

find_router:
	/**
	 * find_router():
	 *  - if orig_node is NULL it returns NULL
	 *  - increases neigh_nodes refcount if found.
	 */
	neigh_node = find_router(bat_priv, orig_node, NULL);

	if (!neigh_node)
		goto out;

	if (neigh_node->if_incoming->if_status != IF_ACTIVE)
		goto out;

	if (my_skb_head_push(skb, sizeof(struct unicast_packet)) < 0)
		goto out;

	unicast_packet = (struct unicast_packet *)skb->data;

	unicast_packet->version = COMPAT_VERSION;
	/* batman packet type: unicast */
	unicast_packet->packet_type = BAT_UNICAST;
	/* set unicast ttl */
	unicast_packet->ttl = TTL;
	/* copy the destination for faster routing */
	memcpy(unicast_packet->dest, orig_node->orig, ETH_ALEN);

	if (atomic_read(&bat_priv->fragmentation) &&
	    data_len + sizeof(struct unicast_packet) >
				neigh_node->if_incoming->net_dev->mtu) {
		/* send frag skb decreases ttl */
		unicast_packet->ttl++;
		ret = frag_send_skb(skb, bat_priv,
				    neigh_node->if_incoming, neigh_node->addr);
		goto out;
	}

	send_skb_packet(skb, neigh_node->if_incoming, neigh_node->addr);
	ret = 0;
	goto out;

out:
	if (neigh_node)
		neigh_node_free_ref(neigh_node);
	if (orig_node)
		orig_node_free_ref(orig_node);
	if (ret == 1)
		kfree_skb(skb);
	return ret;
}<|MERGE_RESOLUTION|>--- conflicted
+++ resolved
@@ -227,11 +227,7 @@
 	int uc_hdr_len = sizeof(struct unicast_packet);
 	int ucf_hdr_len = sizeof(struct unicast_frag_packet);
 	int data_len = skb->len - uc_hdr_len;
-<<<<<<< HEAD
-	int large_tail = 0;
-=======
 	int large_tail = 0, ret = NET_RX_DROP;
->>>>>>> d762f438
 	uint16_t seqno;
 
 	primary_if = primary_if_get_selected(bat_priv);
@@ -275,12 +271,8 @@
 
 	send_skb_packet(skb, hard_iface, dstaddr);
 	send_skb_packet(frag_skb, hard_iface, dstaddr);
-<<<<<<< HEAD
-	return NET_RX_SUCCESS;
-=======
 	ret = NET_RX_SUCCESS;
 	goto out;
->>>>>>> d762f438
 
 drop_frag:
 	kfree_skb(frag_skb);
@@ -303,20 +295,12 @@
 
 	/* get routing information */
 	if (is_multicast_ether_addr(ethhdr->h_dest)) {
-<<<<<<< HEAD
-		orig_node = (struct orig_node *)gw_get_selected(bat_priv);
-=======
 		orig_node = (struct orig_node *)gw_get_selected_orig(bat_priv);
->>>>>>> d762f438
 		if (orig_node)
 			goto find_router;
 	}
 
-<<<<<<< HEAD
-	/* check for hna host - increases orig_node refcount */
-=======
 	/* check for tt host - increases orig_node refcount */
->>>>>>> d762f438
 	orig_node = transtable_search(bat_priv, ethhdr->h_dest);
 
 find_router:
