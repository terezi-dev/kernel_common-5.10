--- conflicted
+++ resolved
@@ -155,20 +155,12 @@
 		return 0;
 
 	if (ops->id && ops->size) {
-<<<<<<< HEAD
-=======
 		ng = rcu_dereference_protected(net->gen,
 					       lockdep_is_held(&pernet_ops_rwsem));
 		ng->ptr[*ops->id] = NULL;
 	}
 
->>>>>>> d773f581
 cleanup:
-		ng = rcu_dereference_protected(net->gen,
-					       lockdep_is_held(&pernet_ops_rwsem));
-		ng->ptr[*ops->id] = NULL;
-	}
-
 	kfree(data);
 
 out:
