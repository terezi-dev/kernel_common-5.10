#
# Traffic control configuration.
# 

menuconfig NET_SCHED
	bool "QoS and/or fair queueing"
	select NET_SCH_FIFO
	---help---
	  When the kernel has several packets to send out over a network
	  device, it has to decide which ones to send first, which ones to
	  delay, and which ones to drop. This is the job of the queueing
	  disciplines, several different algorithms for how to do this
	  "fairly" have been proposed.

	  If you say N here, you will get the standard packet scheduler, which
	  is a FIFO (first come, first served). If you say Y here, you will be
	  able to choose from among several alternative algorithms which can
	  then be attached to different network devices. This is useful for
	  example if some of your network devices are real time devices that
	  need a certain minimum data flow rate, or if you need to limit the
	  maximum data flow rate for traffic which matches specified criteria.
	  This code is considered to be experimental.

	  To administer these schedulers, you'll need the user-level utilities
	  from the package iproute2+tc at <ftp://ftp.tux.org/pub/net/ip-routing/>.
	  That package also contains some documentation; for more, check out
	  <http://www.linuxfoundation.org/collaborate/workgroups/networking/iproute2>.

	  This Quality of Service (QoS) support will enable you to use
	  Differentiated Services (diffserv) and Resource Reservation Protocol
	  (RSVP) on your Linux router if you also say Y to the corresponding
	  classifiers below.  Documentation and software is at
	  <http://diffserv.sourceforge.net/>.

	  If you say Y here and to "/proc file system" below, you will be able
	  to read status information about packet schedulers from the file
	  /proc/net/psched.

	  The available schedulers are listed in the following questions; you
	  can say Y to as many as you like. If unsure, say N now.

if NET_SCHED

comment "Queueing/Scheduling"

config NET_SCH_CBQ
	tristate "Class Based Queueing (CBQ)"
	---help---
	  Say Y here if you want to use the Class-Based Queueing (CBQ) packet
	  scheduling algorithm. This algorithm classifies the waiting packets
	  into a tree-like hierarchy of classes; the leaves of this tree are
	  in turn scheduled by separate algorithms.

	  See the top of <file:net/sched/sch_cbq.c> for more details.

	  CBQ is a commonly used scheduler, so if you're unsure, you should
	  say Y here. Then say Y to all the queueing algorithms below that you
	  want to use as leaf disciplines.

	  To compile this code as a module, choose M here: the
	  module will be called sch_cbq.

config NET_SCH_HTB
	tristate "Hierarchical Token Bucket (HTB)"
	---help---
	  Say Y here if you want to use the Hierarchical Token Buckets (HTB)
	  packet scheduling algorithm. See
	  <http://luxik.cdi.cz/~devik/qos/htb/> for complete manual and
	  in-depth articles.

	  HTB is very similar to CBQ regarding its goals however is has
	  different properties and different algorithm.

	  To compile this code as a module, choose M here: the
	  module will be called sch_htb.

config NET_SCH_HFSC
	tristate "Hierarchical Fair Service Curve (HFSC)"
	---help---
	  Say Y here if you want to use the Hierarchical Fair Service Curve
	  (HFSC) packet scheduling algorithm.

	  To compile this code as a module, choose M here: the
	  module will be called sch_hfsc.

config NET_SCH_ATM
	tristate "ATM Virtual Circuits (ATM)"
	depends on ATM
	---help---
	  Say Y here if you want to use the ATM pseudo-scheduler.  This
	  provides a framework for invoking classifiers, which in turn
	  select classes of this queuing discipline.  Each class maps
	  the flow(s) it is handling to a given virtual circuit.

	  See the top of <file:net/sched/sch_atm.c> for more details.

	  To compile this code as a module, choose M here: the
	  module will be called sch_atm.

config NET_SCH_PRIO
	tristate "Multi Band Priority Queueing (PRIO)"
	---help---
	  Say Y here if you want to use an n-band priority queue packet
	  scheduler.

	  To compile this code as a module, choose M here: the
	  module will be called sch_prio.

config NET_SCH_MULTIQ
	tristate "Hardware Multiqueue-aware Multi Band Queuing (MULTIQ)"
	---help---
	  Say Y here if you want to use an n-band queue packet scheduler
	  to support devices that have multiple hardware transmit queues.

	  To compile this code as a module, choose M here: the
	  module will be called sch_multiq.

config NET_SCH_RED
	tristate "Random Early Detection (RED)"
	---help---
	  Say Y here if you want to use the Random Early Detection (RED)
	  packet scheduling algorithm.

	  See the top of <file:net/sched/sch_red.c> for more details.

	  To compile this code as a module, choose M here: the
	  module will be called sch_red.

config NET_SCH_SFB
	tristate "Stochastic Fair Blue (SFB)"
	---help---
	  Say Y here if you want to use the Stochastic Fair Blue (SFB)
	  packet scheduling algorithm.

	  See the top of <file:net/sched/sch_sfb.c> for more details.

	  To compile this code as a module, choose M here: the
	  module will be called sch_sfb.

config NET_SCH_SFQ
	tristate "Stochastic Fairness Queueing (SFQ)"
	---help---
	  Say Y here if you want to use the Stochastic Fairness Queueing (SFQ)
	  packet scheduling algorithm.

	  See the top of <file:net/sched/sch_sfq.c> for more details.

	  To compile this code as a module, choose M here: the
	  module will be called sch_sfq.

config NET_SCH_TEQL
	tristate "True Link Equalizer (TEQL)"
	---help---
	  Say Y here if you want to use the True Link Equalizer (TLE) packet
	  scheduling algorithm. This queueing discipline allows the combination
	  of several physical devices into one virtual device.

	  See the top of <file:net/sched/sch_teql.c> for more details.

	  To compile this code as a module, choose M here: the
	  module will be called sch_teql.

config NET_SCH_TBF
	tristate "Token Bucket Filter (TBF)"
	---help---
	  Say Y here if you want to use the Token Bucket Filter (TBF) packet
	  scheduling algorithm.

	  See the top of <file:net/sched/sch_tbf.c> for more details.

	  To compile this code as a module, choose M here: the
	  module will be called sch_tbf.

config NET_SCH_GRED
	tristate "Generic Random Early Detection (GRED)"
	---help---
	  Say Y here if you want to use the Generic Random Early Detection
	  (GRED) packet scheduling algorithm for some of your network devices
	  (see the top of <file:net/sched/sch_red.c> for details and
	  references about the algorithm).

	  To compile this code as a module, choose M here: the
	  module will be called sch_gred.

config NET_SCH_DSMARK
	tristate "Differentiated Services marker (DSMARK)"
	---help---
	  Say Y if you want to schedule packets according to the
	  Differentiated Services architecture proposed in RFC 2475.
	  Technical information on this method, with pointers to associated
	  RFCs, is available at <http://www.gta.ufrj.br/diffserv/>.

	  To compile this code as a module, choose M here: the
	  module will be called sch_dsmark.

config NET_SCH_NETEM
	tristate "Network emulator (NETEM)"
	---help---
	  Say Y if you want to emulate network delay, loss, and packet
	  re-ordering. This is often useful to simulate networks when
	  testing applications or protocols.

	  To compile this driver as a module, choose M here: the module
	  will be called sch_netem.

	  If unsure, say N.

config NET_SCH_DRR
	tristate "Deficit Round Robin scheduler (DRR)"
	help
	  Say Y here if you want to use the Deficit Round Robin (DRR) packet
	  scheduling algorithm.

	  To compile this driver as a module, choose M here: the module
	  will be called sch_drr.

	  If unsure, say N.

config NET_SCH_MQPRIO
	tristate "Multi-queue priority scheduler (MQPRIO)"
	help
	  Say Y here if you want to use the Multi-queue Priority scheduler.
	  This scheduler allows QOS to be offloaded on NICs that have support
	  for offloading QOS schedulers.

	  To compile this driver as a module, choose M here: the module will
	  be called sch_mqprio.

	  If unsure, say N.

config NET_SCH_CHOKE
	tristate "CHOose and Keep responsive flow scheduler (CHOKE)"
	help
	  Say Y here if you want to use the CHOKe packet scheduler (CHOose
	  and Keep for responsive flows, CHOose and Kill for unresponsive
	  flows). This is a variation of RED which trys to penalize flows
	  that monopolize the queue.

	  To compile this code as a module, choose M here: the
	  module will be called sch_choke.

<<<<<<< HEAD
=======
config NET_SCH_QFQ
	tristate "Quick Fair Queueing scheduler (QFQ)"
	help
	  Say Y here if you want to use the Quick Fair Queueing Scheduler (QFQ)
	  packet scheduling algorithm.

	  To compile this driver as a module, choose M here: the module
	  will be called sch_qfq.

	  If unsure, say N.

>>>>>>> d762f438
config NET_SCH_INGRESS
	tristate "Ingress Qdisc"
	depends on NET_CLS_ACT
	---help---
	  Say Y here if you want to use classifiers for incoming packets.
	  If unsure, say Y.

	  To compile this code as a module, choose M here: the
	  module will be called sch_ingress.

comment "Classification"

config NET_CLS
	boolean

config NET_CLS_BASIC
	tristate "Elementary classification (BASIC)"
	select NET_CLS
	---help---
	  Say Y here if you want to be able to classify packets using
	  only extended matches and actions.

	  To compile this code as a module, choose M here: the
	  module will be called cls_basic.

config NET_CLS_TCINDEX
	tristate "Traffic-Control Index (TCINDEX)"
	select NET_CLS
	---help---
	  Say Y here if you want to be able to classify packets based on
	  traffic control indices. You will want this feature if you want
	  to implement Differentiated Services together with DSMARK.

	  To compile this code as a module, choose M here: the
	  module will be called cls_tcindex.

config NET_CLS_ROUTE4
	tristate "Routing decision (ROUTE)"
<<<<<<< HEAD
=======
	depends on INET
>>>>>>> d762f438
	select IP_ROUTE_CLASSID
	select NET_CLS
	---help---
	  If you say Y here, you will be able to classify packets
	  according to the route table entry they matched.

	  To compile this code as a module, choose M here: the
	  module will be called cls_route.

config NET_CLS_FW
	tristate "Netfilter mark (FW)"
	select NET_CLS
	---help---
	  If you say Y here, you will be able to classify packets
	  according to netfilter/firewall marks.

	  To compile this code as a module, choose M here: the
	  module will be called cls_fw.

config NET_CLS_U32
	tristate "Universal 32bit comparisons w/ hashing (U32)"
	select NET_CLS
	---help---
	  Say Y here to be able to classify packets using a universal
	  32bit pieces based comparison scheme.

	  To compile this code as a module, choose M here: the
	  module will be called cls_u32.

config CLS_U32_PERF
	bool "Performance counters support"
	depends on NET_CLS_U32
	---help---
	  Say Y here to make u32 gather additional statistics useful for
	  fine tuning u32 classifiers.

config CLS_U32_MARK
	bool "Netfilter marks support"
	depends on NET_CLS_U32
	---help---
	  Say Y here to be able to use netfilter marks as u32 key.

config NET_CLS_RSVP
	tristate "IPv4 Resource Reservation Protocol (RSVP)"
	select NET_CLS
	---help---
	  The Resource Reservation Protocol (RSVP) permits end systems to
	  request a minimum and maximum data flow rate for a connection; this
	  is important for real time data such as streaming sound or video.

	  Say Y here if you want to be able to classify outgoing packets based
	  on their RSVP requests.

	  To compile this code as a module, choose M here: the
	  module will be called cls_rsvp.

config NET_CLS_RSVP6
	tristate "IPv6 Resource Reservation Protocol (RSVP6)"
	select NET_CLS
	---help---
	  The Resource Reservation Protocol (RSVP) permits end systems to
	  request a minimum and maximum data flow rate for a connection; this
	  is important for real time data such as streaming sound or video.

	  Say Y here if you want to be able to classify outgoing packets based
	  on their RSVP requests and you are using the IPv6 protocol.

	  To compile this code as a module, choose M here: the
	  module will be called cls_rsvp6.

config NET_CLS_FLOW
	tristate "Flow classifier"
	select NET_CLS
	---help---
	  If you say Y here, you will be able to classify packets based on
	  a configurable combination of packet keys. This is mostly useful
	  in combination with SFQ.

	  To compile this code as a module, choose M here: the
	  module will be called cls_flow.

config NET_CLS_CGROUP
	tristate "Control Group Classifier"
	select NET_CLS
	depends on CGROUPS
	---help---
	  Say Y here if you want to classify packets based on the control
	  cgroup of their process.

	  To compile this code as a module, choose M here: the
	  module will be called cls_cgroup.

config NET_EMATCH
	bool "Extended Matches"
	select NET_CLS
	---help---
	  Say Y here if you want to use extended matches on top of classifiers
	  and select the extended matches below.

	  Extended matches are small classification helpers not worth writing
	  a separate classifier for.

	  A recent version of the iproute2 package is required to use
	  extended matches.

config NET_EMATCH_STACK
	int "Stack size"
	depends on NET_EMATCH
	default "32"
	---help---
	  Size of the local stack variable used while evaluating the tree of
	  ematches. Limits the depth of the tree, i.e. the number of
	  encapsulated precedences. Every level requires 4 bytes of additional
	  stack space.

config NET_EMATCH_CMP
	tristate "Simple packet data comparison"
	depends on NET_EMATCH
	---help---
	  Say Y here if you want to be able to classify packets based on
	  simple packet data comparisons for 8, 16, and 32bit values.

	  To compile this code as a module, choose M here: the
	  module will be called em_cmp.

config NET_EMATCH_NBYTE
	tristate "Multi byte comparison"
	depends on NET_EMATCH
	---help---
	  Say Y here if you want to be able to classify packets based on
	  multiple byte comparisons mainly useful for IPv6 address comparisons.

	  To compile this code as a module, choose M here: the
	  module will be called em_nbyte.

config NET_EMATCH_U32
	tristate "U32 key"
	depends on NET_EMATCH
	---help---
	  Say Y here if you want to be able to classify packets using
	  the famous u32 key in combination with logic relations.

	  To compile this code as a module, choose M here: the
	  module will be called em_u32.

config NET_EMATCH_META
	tristate "Metadata"
	depends on NET_EMATCH
	---help---
	  Say Y here if you want to be able to classify packets based on
	  metadata such as load average, netfilter attributes, socket
	  attributes and routing decisions.

	  To compile this code as a module, choose M here: the
	  module will be called em_meta.

config NET_EMATCH_TEXT
	tristate "Textsearch"
	depends on NET_EMATCH
	select TEXTSEARCH
	select TEXTSEARCH_KMP
	select TEXTSEARCH_BM
	select TEXTSEARCH_FSM
	---help---
	  Say Y here if you want to be able to classify packets based on
	  textsearch comparisons.

	  To compile this code as a module, choose M here: the
	  module will be called em_text.

config NET_CLS_ACT
	bool "Actions"
	---help---
	  Say Y here if you want to use traffic control actions. Actions
	  get attached to classifiers and are invoked after a successful
	  classification. They are used to overwrite the classification
	  result, instantly drop or redirect packets, etc.

	  A recent version of the iproute2 package is required to use
	  extended matches.

config NET_ACT_POLICE
	tristate "Traffic Policing"
        depends on NET_CLS_ACT 
        ---help---
	  Say Y here if you want to do traffic policing, i.e. strict
	  bandwidth limiting. This action replaces the existing policing
	  module.

	  To compile this code as a module, choose M here: the
	  module will be called act_police.

config NET_ACT_GACT
        tristate "Generic actions"
        depends on NET_CLS_ACT
        ---help---
	  Say Y here to take generic actions such as dropping and
	  accepting packets.

	  To compile this code as a module, choose M here: the
	  module will be called act_gact.

config GACT_PROB
        bool "Probability support"
        depends on NET_ACT_GACT
        ---help---
	  Say Y here to use the generic action randomly or deterministically.

config NET_ACT_MIRRED
        tristate "Redirecting and Mirroring"
        depends on NET_CLS_ACT
        ---help---
	  Say Y here to allow packets to be mirrored or redirected to
	  other devices.

	  To compile this code as a module, choose M here: the
	  module will be called act_mirred.

config NET_ACT_IPT
        tristate "IPtables targets"
        depends on NET_CLS_ACT && NETFILTER && IP_NF_IPTABLES
        ---help---
	  Say Y here to be able to invoke iptables targets after successful
	  classification.

	  To compile this code as a module, choose M here: the
	  module will be called act_ipt.

config NET_ACT_NAT
        tristate "Stateless NAT"
        depends on NET_CLS_ACT
        ---help---
	  Say Y here to do stateless NAT on IPv4 packets.  You should use
	  netfilter for NAT unless you know what you are doing.

	  To compile this code as a module, choose M here: the
	  module will be called act_nat.

config NET_ACT_PEDIT
        tristate "Packet Editing"
        depends on NET_CLS_ACT
        ---help---
	  Say Y here if you want to mangle the content of packets.

	  To compile this code as a module, choose M here: the
	  module will be called act_pedit.

config NET_ACT_SIMP
        tristate "Simple Example (Debug)"
        depends on NET_CLS_ACT
        ---help---
	  Say Y here to add a simple action for demonstration purposes.
	  It is meant as an example and for debugging purposes. It will
	  print a configured policy string followed by the packet count
	  to the console for every packet that passes by.

	  If unsure, say N.

	  To compile this code as a module, choose M here: the
	  module will be called act_simple.

config NET_ACT_SKBEDIT
        tristate "SKB Editing"
        depends on NET_CLS_ACT
        ---help---
	  Say Y here to change skb priority or queue_mapping settings.

	  If unsure, say N.

	  To compile this code as a module, choose M here: the
	  module will be called act_skbedit.

config NET_ACT_CSUM
        tristate "Checksum Updating"
        depends on NET_CLS_ACT && INET
        ---help---
	  Say Y here to update some common checksum after some direct
	  packet alterations.

	  To compile this code as a module, choose M here: the
	  module will be called act_csum.

config NET_CLS_IND
	bool "Incoming device classification"
	depends on NET_CLS_U32 || NET_CLS_FW
	---help---
	  Say Y here to extend the u32 and fw classifier to support
	  classification based on the incoming device. This option is
	  likely to disappear in favour of the metadata ematch.

endif # NET_SCHED

config NET_SCH_FIFO
	bool<|MERGE_RESOLUTION|>--- conflicted
+++ resolved
@@ -239,8 +239,6 @@
 	  To compile this code as a module, choose M here: the
 	  module will be called sch_choke.
 
-<<<<<<< HEAD
-=======
 config NET_SCH_QFQ
 	tristate "Quick Fair Queueing scheduler (QFQ)"
 	help
@@ -252,7 +250,6 @@
 
 	  If unsure, say N.
 
->>>>>>> d762f438
 config NET_SCH_INGRESS
 	tristate "Ingress Qdisc"
 	depends on NET_CLS_ACT
@@ -291,10 +288,7 @@
 
 config NET_CLS_ROUTE4
 	tristate "Routing decision (ROUTE)"
-<<<<<<< HEAD
-=======
 	depends on INET
->>>>>>> d762f438
 	select IP_ROUTE_CLASSID
 	select NET_CLS
 	---help---
