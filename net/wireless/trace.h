--- conflicted
+++ resolved
@@ -3383,8 +3383,6 @@
 		  WIPHY_PR_ARG, WDEV_PR_ARG,
 		  (unsigned long long)__entry->cookie)
 );
-<<<<<<< HEAD
-=======
 
 TRACE_EVENT(rdev_update_owe_info,
 	    TP_PROTO(struct wiphy *wiphy, struct net_device *netdev,
@@ -3441,7 +3439,6 @@
 		  WIPHY_PR_ARG, NETDEV_PR_ARG, MAC_PR_ARG(dest))
 );
 
->>>>>>> 0ecfebd2
 #endif /* !__RDEV_OPS_TRACE || TRACE_HEADER_MULTI_READ */
 
 #undef TRACE_INCLUDE_PATH
