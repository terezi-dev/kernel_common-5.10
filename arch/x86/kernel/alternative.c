// SPDX-License-Identifier: GPL-2.0-only
#define pr_fmt(fmt) "SMP alternatives: " fmt

#include <linux/module.h>
#include <linux/sched.h>
#include <linux/perf_event.h>
#include <linux/mutex.h>
#include <linux/list.h>
#include <linux/stringify.h>
#include <linux/highmem.h>
#include <linux/mm.h>
#include <linux/vmalloc.h>
#include <linux/memory.h>
#include <linux/stop_machine.h>
#include <linux/slab.h>
#include <linux/kdebug.h>
#include <linux/kprobes.h>
#include <linux/mmu_context.h>
#include <linux/bsearch.h>
#include <linux/sync_core.h>
#include <asm/text-patching.h>
#include <asm/alternative.h>
#include <asm/sections.h>
#include <asm/mce.h>
#include <asm/nmi.h>
#include <asm/cacheflush.h>
#include <asm/tlbflush.h>
#include <asm/insn.h>
#include <asm/io.h>
#include <asm/fixmap.h>
#include <asm/asm-prototypes.h>

int __read_mostly alternatives_patched;

EXPORT_SYMBOL_GPL(alternatives_patched);

#define MAX_PATCH_LEN (255-1)

static int __initdata_or_module debug_alternative;

static int __init debug_alt(char *str)
{
	debug_alternative = 1;
	return 1;
}
__setup("debug-alternative", debug_alt);

static int noreplace_smp;

static int __init setup_noreplace_smp(char *str)
{
	noreplace_smp = 1;
	return 1;
}
__setup("noreplace-smp", setup_noreplace_smp);

#define DPRINTK(fmt, args...)						\
do {									\
	if (debug_alternative)						\
		printk(KERN_DEBUG pr_fmt(fmt) "\n", ##args);		\
} while (0)

#define DUMP_BYTES(buf, len, fmt, args...)				\
do {									\
	if (unlikely(debug_alternative)) {				\
		int j;							\
									\
		if (!(len))						\
			break;						\
									\
		printk(KERN_DEBUG pr_fmt(fmt), ##args);			\
		for (j = 0; j < (len) - 1; j++)				\
			printk(KERN_CONT "%02hhx ", buf[j]);		\
		printk(KERN_CONT "%02hhx\n", buf[j]);			\
	}								\
} while (0)

/*
 * Each GENERIC_NOPX is of X bytes, and defined as an array of bytes
 * that correspond to that nop. Getting from one nop to the next, we
 * add to the array the offset that is equal to the sum of all sizes of
 * nops preceding the one we are after.
 *
 * Note: The GENERIC_NOP5_ATOMIC is at the end, as it breaks the
 * nice symmetry of sizes of the previous nops.
 */
#if defined(GENERIC_NOP1) && !defined(CONFIG_X86_64)
static const unsigned char intelnops[] =
{
	GENERIC_NOP1,
	GENERIC_NOP2,
	GENERIC_NOP3,
	GENERIC_NOP4,
	GENERIC_NOP5,
	GENERIC_NOP6,
	GENERIC_NOP7,
	GENERIC_NOP8,
	GENERIC_NOP5_ATOMIC
};
static const unsigned char * const intel_nops[ASM_NOP_MAX+2] =
{
	NULL,
	intelnops,
	intelnops + 1,
	intelnops + 1 + 2,
	intelnops + 1 + 2 + 3,
	intelnops + 1 + 2 + 3 + 4,
	intelnops + 1 + 2 + 3 + 4 + 5,
	intelnops + 1 + 2 + 3 + 4 + 5 + 6,
	intelnops + 1 + 2 + 3 + 4 + 5 + 6 + 7,
	intelnops + 1 + 2 + 3 + 4 + 5 + 6 + 7 + 8,
};
#endif

#ifdef K8_NOP1
static const unsigned char k8nops[] =
{
	K8_NOP1,
	K8_NOP2,
	K8_NOP3,
	K8_NOP4,
	K8_NOP5,
	K8_NOP6,
	K8_NOP7,
	K8_NOP8,
	K8_NOP5_ATOMIC
};
static const unsigned char * const k8_nops[ASM_NOP_MAX+2] =
{
	NULL,
	k8nops,
	k8nops + 1,
	k8nops + 1 + 2,
	k8nops + 1 + 2 + 3,
	k8nops + 1 + 2 + 3 + 4,
	k8nops + 1 + 2 + 3 + 4 + 5,
	k8nops + 1 + 2 + 3 + 4 + 5 + 6,
	k8nops + 1 + 2 + 3 + 4 + 5 + 6 + 7,
	k8nops + 1 + 2 + 3 + 4 + 5 + 6 + 7 + 8,
};
#endif

#if defined(K7_NOP1) && !defined(CONFIG_X86_64)
static const unsigned char k7nops[] =
{
	K7_NOP1,
	K7_NOP2,
	K7_NOP3,
	K7_NOP4,
	K7_NOP5,
	K7_NOP6,
	K7_NOP7,
	K7_NOP8,
	K7_NOP5_ATOMIC
};
static const unsigned char * const k7_nops[ASM_NOP_MAX+2] =
{
	NULL,
	k7nops,
	k7nops + 1,
	k7nops + 1 + 2,
	k7nops + 1 + 2 + 3,
	k7nops + 1 + 2 + 3 + 4,
	k7nops + 1 + 2 + 3 + 4 + 5,
	k7nops + 1 + 2 + 3 + 4 + 5 + 6,
	k7nops + 1 + 2 + 3 + 4 + 5 + 6 + 7,
	k7nops + 1 + 2 + 3 + 4 + 5 + 6 + 7 + 8,
};
#endif

#ifdef P6_NOP1
static const unsigned char p6nops[] =
{
	P6_NOP1,
	P6_NOP2,
	P6_NOP3,
	P6_NOP4,
	P6_NOP5,
	P6_NOP6,
	P6_NOP7,
	P6_NOP8,
	P6_NOP5_ATOMIC
};
static const unsigned char * const p6_nops[ASM_NOP_MAX+2] =
{
	NULL,
	p6nops,
	p6nops + 1,
	p6nops + 1 + 2,
	p6nops + 1 + 2 + 3,
	p6nops + 1 + 2 + 3 + 4,
	p6nops + 1 + 2 + 3 + 4 + 5,
	p6nops + 1 + 2 + 3 + 4 + 5 + 6,
	p6nops + 1 + 2 + 3 + 4 + 5 + 6 + 7,
	p6nops + 1 + 2 + 3 + 4 + 5 + 6 + 7 + 8,
};
#endif

/* Initialize these to a safe default */
#ifdef CONFIG_X86_64
const unsigned char * const *ideal_nops = p6_nops;
#else
const unsigned char * const *ideal_nops = intel_nops;
#endif

void __init arch_init_ideal_nops(void)
{
	switch (boot_cpu_data.x86_vendor) {
	case X86_VENDOR_INTEL:
		/*
		 * Due to a decoder implementation quirk, some
		 * specific Intel CPUs actually perform better with
		 * the "k8_nops" than with the SDM-recommended NOPs.
		 */
		if (boot_cpu_data.x86 == 6 &&
		    boot_cpu_data.x86_model >= 0x0f &&
		    boot_cpu_data.x86_model != 0x1c &&
		    boot_cpu_data.x86_model != 0x26 &&
		    boot_cpu_data.x86_model != 0x27 &&
		    boot_cpu_data.x86_model < 0x30) {
			ideal_nops = k8_nops;
		} else if (boot_cpu_has(X86_FEATURE_NOPL)) {
			   ideal_nops = p6_nops;
		} else {
#ifdef CONFIG_X86_64
			ideal_nops = k8_nops;
#else
			ideal_nops = intel_nops;
#endif
		}
		break;

	case X86_VENDOR_HYGON:
		ideal_nops = p6_nops;
		return;

	case X86_VENDOR_AMD:
		if (boot_cpu_data.x86 > 0xf) {
			ideal_nops = p6_nops;
			return;
		}

		fallthrough;

	default:
#ifdef CONFIG_X86_64
		ideal_nops = k8_nops;
#else
		if (boot_cpu_has(X86_FEATURE_K8))
			ideal_nops = k8_nops;
		else if (boot_cpu_has(X86_FEATURE_K7))
			ideal_nops = k7_nops;
		else
			ideal_nops = intel_nops;
#endif
	}
}

/* Use this to add nops to a buffer, then text_poke the whole buffer. */
static void __init_or_module add_nops(void *insns, unsigned int len)
{
	while (len > 0) {
		unsigned int noplen = len;
		if (noplen > ASM_NOP_MAX)
			noplen = ASM_NOP_MAX;
		memcpy(insns, ideal_nops[noplen], noplen);
		insns += noplen;
		len -= noplen;
	}
}

extern s32 __retpoline_sites[], __retpoline_sites_end[];
extern s32 __return_sites[], __return_sites_end[];
extern struct alt_instr __alt_instructions[], __alt_instructions_end[];
extern s32 __smp_locks[], __smp_locks_end[];
void text_poke_early(void *addr, const void *opcode, size_t len);

/*
 * Are we looking at a near JMP with a 1 or 4-byte displacement.
 */
static inline bool is_jmp(const u8 opcode)
{
	return opcode == 0xeb || opcode == 0xe9;
}

static void __init_or_module
recompute_jump(struct alt_instr *a, u8 *orig_insn, u8 *repl_insn, u8 *insn_buff)
{
	u8 *next_rip, *tgt_rip;
	s32 n_dspl, o_dspl;
	int repl_len;

	if (a->replacementlen != 5)
		return;

	o_dspl = *(s32 *)(insn_buff + 1);

	/* next_rip of the replacement JMP */
	next_rip = repl_insn + a->replacementlen;
	/* target rip of the replacement JMP */
	tgt_rip  = next_rip + o_dspl;
	n_dspl = tgt_rip - orig_insn;

	DPRINTK("target RIP: %px, new_displ: 0x%x", tgt_rip, n_dspl);

	if (tgt_rip - orig_insn >= 0) {
		if (n_dspl - 2 <= 127)
			goto two_byte_jmp;
		else
			goto five_byte_jmp;
	/* negative offset */
	} else {
		if (((n_dspl - 2) & 0xff) == (n_dspl - 2))
			goto two_byte_jmp;
		else
			goto five_byte_jmp;
	}

two_byte_jmp:
	n_dspl -= 2;

	insn_buff[0] = 0xeb;
	insn_buff[1] = (s8)n_dspl;
	add_nops(insn_buff + 2, 3);

	repl_len = 2;
	goto done;

five_byte_jmp:
	n_dspl -= 5;

	insn_buff[0] = 0xe9;
	*(s32 *)&insn_buff[1] = n_dspl;

	repl_len = 5;

done:

	DPRINTK("final displ: 0x%08x, JMP 0x%lx",
		n_dspl, (unsigned long)orig_insn + n_dspl + repl_len);
}

/*
 * optimize_nops_range() - Optimize a sequence of single byte NOPs (0x90)
 *
 * @instr: instruction byte stream
 * @instrlen: length of the above
 * @off: offset within @instr where the first NOP has been detected
 *
 * Return: number of NOPs found (and replaced).
 */
static __always_inline int optimize_nops_range(u8 *instr, u8 instrlen, int off)
{
	unsigned long flags;
	int i = off, nnops;

	while (i < instrlen) {
		if (instr[i] != 0x90)
			break;

		i++;
	}

	nnops = i - off;

	if (nnops <= 1)
		return nnops;

	local_irq_save(flags);
	add_nops(instr + off, nnops);
	local_irq_restore(flags);

	DUMP_BYTES(instr, instrlen, "%px: [%d:%d) optimized NOPs: ", instr, off, i);

	return nnops;
}

/*
 * "noinline" to cause control flow change and thus invalidate I$ and
 * cause refetch after modification.
 */
static void __init_or_module noinline optimize_nops(u8 *instr, size_t len)
{
	struct insn insn;
	int i = 0;

	/*
	 * Jump over the non-NOP insns and optimize single-byte NOPs into bigger
	 * ones.
	 */
	for (;;) {
		if (insn_decode_kernel(&insn, &instr[i]))
			return;

		/*
		 * See if this and any potentially following NOPs can be
		 * optimized.
		 */
		if (insn.length == 1 && insn.opcode.bytes[0] == 0x90)
			i += optimize_nops_range(instr, len, i);
		else
			i += insn.length;

		if (i >= len)
			return;
	}
}

/*
 * Replace instructions with better alternatives for this CPU type. This runs
 * before SMP is initialized to avoid SMP problems with self modifying code.
 * This implies that asymmetric systems where APs have less capabilities than
 * the boot processor are not handled. Tough. Make sure you disable such
 * features by hand.
 *
 * Marked "noinline" to cause control flow change and thus insn cache
 * to refetch changed I$ lines.
 */
void __init_or_module noinline apply_alternatives(struct alt_instr *start,
						  struct alt_instr *end)
{
	struct alt_instr *a;
	u8 *instr, *replacement;
	u8 insn_buff[MAX_PATCH_LEN];

	DPRINTK("alt table %px, -> %px", start, end);
	/*
	 * The scan order should be from start to end. A later scanned
	 * alternative code can overwrite previously scanned alternative code.
	 * Some kernel functions (e.g. memcpy, memset, etc) use this order to
	 * patch code.
	 *
	 * So be careful if you want to change the scan order to any other
	 * order.
	 */
	for (a = start; a < end; a++) {
		int insn_buff_sz = 0;
		/* Mask away "NOT" flag bit for feature to test. */
		u16 feature = a->cpuid & ~ALTINSTR_FLAG_INV;

		instr = (u8 *)&a->instr_offset + a->instr_offset;
		replacement = (u8 *)&a->repl_offset + a->repl_offset;
		BUG_ON(a->instrlen > sizeof(insn_buff));
		BUG_ON(feature >= (NCAPINTS + NBUGINTS) * 32);

		/*
		 * Patch if either:
		 * - feature is present
		 * - feature not present but ALTINSTR_FLAG_INV is set to mean,
		 *   patch if feature is *NOT* present.
		 */
		if (!boot_cpu_has(feature) == !(a->cpuid & ALTINSTR_FLAG_INV))
			goto next;

		DPRINTK("feat: %s%d*32+%d, old: (%pS (%px) len: %d), repl: (%px, len: %d)",
			(a->cpuid & ALTINSTR_FLAG_INV) ? "!" : "",
			feature >> 5,
			feature & 0x1f,
			instr, instr, a->instrlen,
			replacement, a->replacementlen);

		DUMP_BYTES(instr, a->instrlen, "%px: old_insn: ", instr);
		DUMP_BYTES(replacement, a->replacementlen, "%px: rpl_insn: ", replacement);

		memcpy(insn_buff, replacement, a->replacementlen);
		insn_buff_sz = a->replacementlen;

		/*
		 * 0xe8 is a relative jump; fix the offset.
		 *
		 * Instruction length is checked before the opcode to avoid
		 * accessing uninitialized bytes for zero-length replacements.
		 */
		if (a->replacementlen == 5 && *insn_buff == 0xe8) {
			*(s32 *)(insn_buff + 1) += replacement - instr;
			DPRINTK("Fix CALL offset: 0x%x, CALL 0x%lx",
				*(s32 *)(insn_buff + 1),
				(unsigned long)instr + *(s32 *)(insn_buff + 1) + 5);
		}

		if (a->replacementlen && is_jmp(replacement[0]))
			recompute_jump(a, instr, replacement, insn_buff);

		for (; insn_buff_sz < a->instrlen; insn_buff_sz++)
			insn_buff[insn_buff_sz] = 0x90;

		DUMP_BYTES(insn_buff, insn_buff_sz, "%px: final_insn: ", instr);

		text_poke_early(instr, insn_buff, insn_buff_sz);

next:
		optimize_nops(instr, a->instrlen);
	}
}

#if defined(CONFIG_RETPOLINE) && defined(CONFIG_STACK_VALIDATION)

/*
 * CALL/JMP *%\reg
 */
static int emit_indirect(int op, int reg, u8 *bytes)
{
	int i = 0;
	u8 modrm;

	switch (op) {
	case CALL_INSN_OPCODE:
		modrm = 0x10; /* Reg = 2; CALL r/m */
		break;

	case JMP32_INSN_OPCODE:
		modrm = 0x20; /* Reg = 4; JMP r/m */
		break;

	default:
		WARN_ON_ONCE(1);
		return -1;
	}

	if (reg >= 8) {
		bytes[i++] = 0x41; /* REX.B prefix */
		reg -= 8;
	}

	modrm |= 0xc0; /* Mod = 3 */
	modrm += reg;

	bytes[i++] = 0xff; /* opcode */
	bytes[i++] = modrm;

	return i;
}

/*
 * Rewrite the compiler generated retpoline thunk calls.
 *
 * For spectre_v2=off (!X86_FEATURE_RETPOLINE), rewrite them into immediate
 * indirect instructions, avoiding the extra indirection.
 *
 * For example, convert:
 *
 *   CALL __x86_indirect_thunk_\reg
 *
 * into:
 *
 *   CALL *%\reg
 *
 * It also tries to inline spectre_v2=retpoline,amd when size permits.
 */
static int patch_retpoline(void *addr, struct insn *insn, u8 *bytes)
{
	retpoline_thunk_t *target;
	int reg, ret, i = 0;
	u8 op, cc;

	target = addr + insn->length + insn->immediate.value;
	reg = target - __x86_indirect_thunk_array;

	if (WARN_ON_ONCE(reg & ~0xf))
		return -1;

	/* If anyone ever does: CALL/JMP *%rsp, we're in deep trouble. */
	BUG_ON(reg == 4);

	if (cpu_feature_enabled(X86_FEATURE_RETPOLINE) &&
	    !cpu_feature_enabled(X86_FEATURE_RETPOLINE_LFENCE))
		return -1;

	op = insn->opcode.bytes[0];

	/*
	 * Convert:
	 *
	 *   Jcc.d32 __x86_indirect_thunk_\reg
	 *
	 * into:
	 *
	 *   Jncc.d8 1f
	 *   [ LFENCE ]
	 *   JMP *%\reg
	 *   [ NOP ]
	 * 1:
	 */
	/* Jcc.d32 second opcode byte is in the range: 0x80-0x8f */
	if (op == 0x0f && (insn->opcode.bytes[1] & 0xf0) == 0x80) {
		cc = insn->opcode.bytes[1] & 0xf;
		cc ^= 1; /* invert condition */

		bytes[i++] = 0x70 + cc;        /* Jcc.d8 */
		bytes[i++] = insn->length - 2; /* sizeof(Jcc.d8) == 2 */

		/* Continue as if: JMP.d32 __x86_indirect_thunk_\reg */
		op = JMP32_INSN_OPCODE;
	}

	/*
	 * For RETPOLINE_AMD: prepend the indirect CALL/JMP with an LFENCE.
	 */
	if (cpu_feature_enabled(X86_FEATURE_RETPOLINE_LFENCE)) {
		bytes[i++] = 0x0f;
		bytes[i++] = 0xae;
		bytes[i++] = 0xe8; /* LFENCE */
	}

	ret = emit_indirect(op, reg, bytes + i);
	if (ret < 0)
		return ret;
	i += ret;

	for (; i < insn->length;)
		bytes[i++] = 0x90;

	return i;
}

/*
 * Generated by 'objtool --retpoline'.
 */
void __init_or_module noinline apply_retpolines(s32 *start, s32 *end)
{
	s32 *s;

	for (s = start; s < end; s++) {
		void *addr = (void *)s + *s;
		struct insn insn;
		int len, ret;
		u8 bytes[16];
		u8 op1, op2;

		ret = insn_decode_kernel(&insn, addr);
		if (WARN_ON_ONCE(ret < 0))
			continue;

		op1 = insn.opcode.bytes[0];
		op2 = insn.opcode.bytes[1];

		switch (op1) {
		case CALL_INSN_OPCODE:
		case JMP32_INSN_OPCODE:
			break;

		case 0x0f: /* escape */
			if (op2 >= 0x80 && op2 <= 0x8f)
				break;
			fallthrough;
		default:
			WARN_ON_ONCE(1);
			continue;
		}

		DPRINTK("retpoline at: %pS (%px) len: %d to: %pS",
			addr, addr, insn.length,
			addr + insn.length + insn.immediate.value);

		len = patch_retpoline(addr, &insn, bytes);
		if (len == insn.length) {
			optimize_nops(bytes, len);
			DUMP_BYTES(((u8*)addr),  len, "%px: orig: ", addr);
			DUMP_BYTES(((u8*)bytes), len, "%px: repl: ", addr);
			text_poke_early(addr, bytes, len);
		}
	}
}

#ifdef CONFIG_RETHUNK
/*
 * Rewrite the compiler generated return thunk tail-calls.
 *
 * For example, convert:
 *
 *   JMP __x86_return_thunk
 *
 * into:
 *
 *   RET
 */
static int patch_return(void *addr, struct insn *insn, u8 *bytes)
{
	int i = 0;

	if (cpu_feature_enabled(X86_FEATURE_RETHUNK))
		return -1;

	bytes[i++] = RET_INSN_OPCODE;

	for (; i < insn->length;)
		bytes[i++] = INT3_INSN_OPCODE;

	return i;
}

void __init_or_module noinline apply_returns(s32 *start, s32 *end)
{
	s32 *s;

	for (s = start; s < end; s++) {
		void *dest = NULL, *addr = (void *)s + *s;
		struct insn insn;
		int len, ret;
		u8 bytes[16];
		u8 op;

		ret = insn_decode_kernel(&insn, addr);
		if (WARN_ON_ONCE(ret < 0))
			continue;

		op = insn.opcode.bytes[0];
		if (op == JMP32_INSN_OPCODE)
			dest = addr + insn.length + insn.immediate.value;

		if (__static_call_fixup(addr, op, dest) ||
		    WARN_ON_ONCE(dest != &__x86_return_thunk))
			continue;

		DPRINTK("return thunk at: %pS (%px) len: %d to: %pS",
			addr, addr, insn.length,
			addr + insn.length + insn.immediate.value);

		len = patch_return(addr, &insn, bytes);
		if (len == insn.length) {
			DUMP_BYTES(((u8*)addr),  len, "%px: orig: ", addr);
			DUMP_BYTES(((u8*)bytes), len, "%px: repl: ", addr);
			text_poke_early(addr, bytes, len);
		}
	}
}
#else
void __init_or_module noinline apply_returns(s32 *start, s32 *end) { }
#endif /* CONFIG_RETHUNK */

#else /* !RETPOLINES || !CONFIG_STACK_VALIDATION */

void __init_or_module noinline apply_retpolines(s32 *start, s32 *end) { }
void __init_or_module noinline apply_returns(s32 *start, s32 *end) { }

#endif /* CONFIG_RETPOLINE && CONFIG_STACK_VALIDATION */

#ifdef CONFIG_SMP
static void alternatives_smp_lock(const s32 *start, const s32 *end,
				  u8 *text, u8 *text_end)
{
	const s32 *poff;

	for (poff = start; poff < end; poff++) {
		u8 *ptr = (u8 *)poff + *poff;

		if (!*poff || ptr < text || ptr >= text_end)
			continue;
		/* turn DS segment override prefix into lock prefix */
		if (*ptr == 0x3e)
			text_poke(ptr, ((unsigned char []){0xf0}), 1);
	}
}

static void alternatives_smp_unlock(const s32 *start, const s32 *end,
				    u8 *text, u8 *text_end)
{
	const s32 *poff;

	for (poff = start; poff < end; poff++) {
		u8 *ptr = (u8 *)poff + *poff;

		if (!*poff || ptr < text || ptr >= text_end)
			continue;
		/* turn lock prefix into DS segment override prefix */
		if (*ptr == 0xf0)
			text_poke(ptr, ((unsigned char []){0x3E}), 1);
	}
}

struct smp_alt_module {
	/* what is this ??? */
	struct module	*mod;
	char		*name;

	/* ptrs to lock prefixes */
	const s32	*locks;
	const s32	*locks_end;

	/* .text segment, needed to avoid patching init code ;) */
	u8		*text;
	u8		*text_end;

	struct list_head next;
};
static LIST_HEAD(smp_alt_modules);
static bool uniproc_patched = false;	/* protected by text_mutex */

void __init_or_module alternatives_smp_module_add(struct module *mod,
						  char *name,
						  void *locks, void *locks_end,
						  void *text,  void *text_end)
{
	struct smp_alt_module *smp;

	mutex_lock(&text_mutex);
	if (!uniproc_patched)
		goto unlock;

	if (num_possible_cpus() == 1)
		/* Don't bother remembering, we'll never have to undo it. */
		goto smp_unlock;

	smp = kzalloc(sizeof(*smp), GFP_KERNEL);
	if (NULL == smp)
		/* we'll run the (safe but slow) SMP code then ... */
		goto unlock;

	smp->mod	= mod;
	smp->name	= name;
	smp->locks	= locks;
	smp->locks_end	= locks_end;
	smp->text	= text;
	smp->text_end	= text_end;
	DPRINTK("locks %p -> %p, text %p -> %p, name %s\n",
		smp->locks, smp->locks_end,
		smp->text, smp->text_end, smp->name);

	list_add_tail(&smp->next, &smp_alt_modules);
smp_unlock:
	alternatives_smp_unlock(locks, locks_end, text, text_end);
unlock:
	mutex_unlock(&text_mutex);
}

void __init_or_module alternatives_smp_module_del(struct module *mod)
{
	struct smp_alt_module *item;

	mutex_lock(&text_mutex);
	list_for_each_entry(item, &smp_alt_modules, next) {
		if (mod != item->mod)
			continue;
		list_del(&item->next);
		kfree(item);
		break;
	}
	mutex_unlock(&text_mutex);
}

void alternatives_enable_smp(void)
{
	struct smp_alt_module *mod;

	/* Why bother if there are no other CPUs? */
	BUG_ON(num_possible_cpus() == 1);

	mutex_lock(&text_mutex);

	if (uniproc_patched) {
		pr_info("switching to SMP code\n");
		BUG_ON(num_online_cpus() != 1);
		clear_cpu_cap(&boot_cpu_data, X86_FEATURE_UP);
		clear_cpu_cap(&cpu_data(0), X86_FEATURE_UP);
		list_for_each_entry(mod, &smp_alt_modules, next)
			alternatives_smp_lock(mod->locks, mod->locks_end,
					      mod->text, mod->text_end);
		uniproc_patched = false;
	}
	mutex_unlock(&text_mutex);
}

/*
 * Return 1 if the address range is reserved for SMP-alternatives.
 * Must hold text_mutex.
 */
int alternatives_text_reserved(void *start, void *end)
{
	struct smp_alt_module *mod;
	const s32 *poff;
	u8 *text_start = start;
	u8 *text_end = end;

	lockdep_assert_held(&text_mutex);

	list_for_each_entry(mod, &smp_alt_modules, next) {
		if (mod->text > text_end || mod->text_end < text_start)
			continue;
		for (poff = mod->locks; poff < mod->locks_end; poff++) {
			const u8 *ptr = (const u8 *)poff + *poff;

			if (text_start <= ptr && text_end > ptr)
				return 1;
		}
	}

	return 0;
}
#endif /* CONFIG_SMP */

#ifdef CONFIG_PARAVIRT
void __init_or_module apply_paravirt(struct paravirt_patch_site *start,
				     struct paravirt_patch_site *end)
{
	struct paravirt_patch_site *p;
	char insn_buff[MAX_PATCH_LEN];

	for (p = start; p < end; p++) {
		unsigned int used;

		BUG_ON(p->len > MAX_PATCH_LEN);
		/* prep the buffer with the original instructions */
		memcpy(insn_buff, p->instr, p->len);
		used = pv_ops.init.patch(p->type, insn_buff, (unsigned long)p->instr, p->len);

		BUG_ON(used > p->len);

		/* Pad the rest with nops */
		add_nops(insn_buff + used, p->len - used);
		text_poke_early(p->instr, insn_buff, p->len);
	}
}
extern struct paravirt_patch_site __start_parainstructions[],
	__stop_parainstructions[];
#endif	/* CONFIG_PARAVIRT */

/*
 * Self-test for the INT3 based CALL emulation code.
 *
 * This exercises int3_emulate_call() to make sure INT3 pt_regs are set up
 * properly and that there is a stack gap between the INT3 frame and the
 * previous context. Without this gap doing a virtual PUSH on the interrupted
 * stack would corrupt the INT3 IRET frame.
 *
 * See entry_{32,64}.S for more details.
 */
<<<<<<< HEAD
static void __init __no_sanitize_address notrace int3_magic(unsigned int *ptr)
{
	*ptr = 1;
}
=======

/*
 * We define the int3_magic() function in assembly to control the calling
 * convention such that we can 'call' it from assembly.
 */

extern void int3_magic(unsigned int *ptr); /* defined in asm */

asm (
"	.pushsection	.init.text, \"ax\", @progbits\n"
"	.type		int3_magic, @function\n"
"int3_magic:\n"
"	movl	$1, (%" _ASM_ARG1 ")\n"
	ASM_RET
"	.size		int3_magic, .-int3_magic\n"
"	.popsection\n"
);
>>>>>>> 50349345

extern __initdata unsigned long int3_selftest_ip; /* defined in asm below */

static int __init
int3_exception_notify(struct notifier_block *self, unsigned long val, void *data)
{
	struct die_args *args = data;
	struct pt_regs *regs = args->regs;

	if (!regs || user_mode(regs))
		return NOTIFY_DONE;

	if (val != DIE_INT3)
		return NOTIFY_DONE;

	if (regs->ip - INT3_INSN_SIZE != int3_selftest_ip)
		return NOTIFY_DONE;

	int3_emulate_call(regs, (unsigned long)&int3_magic);
	return NOTIFY_STOP;
}

static void __init int3_selftest(void)
{
	static __initdata struct notifier_block int3_exception_nb = {
		.notifier_call	= int3_exception_notify,
		.priority	= INT_MAX-1, /* last */
	};
	unsigned int val = 0;

	BUG_ON(register_die_notifier(&int3_exception_nb));

	/*
	 * Basically: int3_magic(&val); but really complicated :-)
	 *
	 * Stick the address of the INT3 instruction into int3_selftest_ip,
	 * then trigger the INT3, padded with NOPs to match a CALL instruction
	 * length.
	 */
	asm volatile ("1: int3; nop; nop; nop; nop\n\t"
		      ".pushsection .init.data,\"aw\"\n\t"
		      ".align " __ASM_SEL(4, 8) "\n\t"
		      ".type int3_selftest_ip, @object\n\t"
		      ".size int3_selftest_ip, " __ASM_SEL(4, 8) "\n\t"
		      "int3_selftest_ip:\n\t"
		      __ASM_SEL(.long, .quad) " 1b\n\t"
		      ".popsection\n\t"
		      : ASM_CALL_CONSTRAINT
		      : __ASM_SEL_RAW(a, D) (&val)
		      : "memory");

	BUG_ON(val != 1);

	unregister_die_notifier(&int3_exception_nb);
}

void __init alternative_instructions(void)
{
	int3_selftest();

	/*
	 * The patching is not fully atomic, so try to avoid local
	 * interruptions that might execute the to be patched code.
	 * Other CPUs are not running.
	 */
	stop_nmi();

	/*
	 * Don't stop machine check exceptions while patching.
	 * MCEs only happen when something got corrupted and in this
	 * case we must do something about the corruption.
	 * Ignoring it is worse than an unlikely patching race.
	 * Also machine checks tend to be broadcast and if one CPU
	 * goes into machine check the others follow quickly, so we don't
	 * expect a machine check to cause undue problems during to code
	 * patching.
	 */

	/*
	 * Rewrite the retpolines, must be done before alternatives since
	 * those can rewrite the retpoline thunks.
	 */
	apply_retpolines(__retpoline_sites, __retpoline_sites_end);
	apply_returns(__return_sites, __return_sites_end);

	apply_alternatives(__alt_instructions, __alt_instructions_end);

#ifdef CONFIG_SMP
	/* Patch to UP if other cpus not imminent. */
	if (!noreplace_smp && (num_present_cpus() == 1 || setup_max_cpus <= 1)) {
		uniproc_patched = true;
		alternatives_smp_module_add(NULL, "core kernel",
					    __smp_locks, __smp_locks_end,
					    _text, _etext);
	}

	if (!uniproc_patched || num_possible_cpus() == 1) {
		free_init_pages("SMP alternatives",
				(unsigned long)__smp_locks,
				(unsigned long)__smp_locks_end);
	}
#endif

	apply_paravirt(__parainstructions, __parainstructions_end);

	restart_nmi();
	alternatives_patched = 1;
}

/**
 * text_poke_early - Update instructions on a live kernel at boot time
 * @addr: address to modify
 * @opcode: source of the copy
 * @len: length to copy
 *
 * When you use this code to patch more than one byte of an instruction
 * you need to make sure that other CPUs cannot execute this code in parallel.
 * Also no thread must be currently preempted in the middle of these
 * instructions. And on the local CPU you need to be protected against NMI or
 * MCE handlers seeing an inconsistent instruction while you patch.
 */
void __init_or_module text_poke_early(void *addr, const void *opcode,
				      size_t len)
{
	unsigned long flags;

	if (boot_cpu_has(X86_FEATURE_NX) &&
	    is_module_text_address((unsigned long)addr)) {
		/*
		 * Modules text is marked initially as non-executable, so the
		 * code cannot be running and speculative code-fetches are
		 * prevented. Just change the code.
		 */
		memcpy(addr, opcode, len);
	} else {
		local_irq_save(flags);
		memcpy(addr, opcode, len);
		local_irq_restore(flags);
		sync_core();

		/*
		 * Could also do a CLFLUSH here to speed up CPU recovery; but
		 * that causes hangs on some VIA CPUs.
		 */
	}
}

typedef struct {
	struct mm_struct *mm;
} temp_mm_state_t;

/*
 * Using a temporary mm allows to set temporary mappings that are not accessible
 * by other CPUs. Such mappings are needed to perform sensitive memory writes
 * that override the kernel memory protections (e.g., W^X), without exposing the
 * temporary page-table mappings that are required for these write operations to
 * other CPUs. Using a temporary mm also allows to avoid TLB shootdowns when the
 * mapping is torn down.
 *
 * Context: The temporary mm needs to be used exclusively by a single core. To
 *          harden security IRQs must be disabled while the temporary mm is
 *          loaded, thereby preventing interrupt handler bugs from overriding
 *          the kernel memory protection.
 */
static inline temp_mm_state_t use_temporary_mm(struct mm_struct *mm)
{
	temp_mm_state_t temp_state;

	lockdep_assert_irqs_disabled();

	/*
	 * Make sure not to be in TLB lazy mode, as otherwise we'll end up
	 * with a stale address space WITHOUT being in lazy mode after
	 * restoring the previous mm.
	 */
	if (this_cpu_read(cpu_tlbstate.is_lazy))
		leave_mm(smp_processor_id());

	temp_state.mm = this_cpu_read(cpu_tlbstate.loaded_mm);
	switch_mm_irqs_off(NULL, mm, current);

	/*
	 * If breakpoints are enabled, disable them while the temporary mm is
	 * used. Userspace might set up watchpoints on addresses that are used
	 * in the temporary mm, which would lead to wrong signals being sent or
	 * crashes.
	 *
	 * Note that breakpoints are not disabled selectively, which also causes
	 * kernel breakpoints (e.g., perf's) to be disabled. This might be
	 * undesirable, but still seems reasonable as the code that runs in the
	 * temporary mm should be short.
	 */
	if (hw_breakpoint_active())
		hw_breakpoint_disable();

	return temp_state;
}

static inline void unuse_temporary_mm(temp_mm_state_t prev_state)
{
	lockdep_assert_irqs_disabled();
	switch_mm_irqs_off(NULL, prev_state.mm, current);

	/*
	 * Restore the breakpoints if they were disabled before the temporary mm
	 * was loaded.
	 */
	if (hw_breakpoint_active())
		hw_breakpoint_restore();
}

__ro_after_init struct mm_struct *poking_mm;
__ro_after_init unsigned long poking_addr;

static void *__text_poke(void *addr, const void *opcode, size_t len)
{
	bool cross_page_boundary = offset_in_page(addr) + len > PAGE_SIZE;
	struct page *pages[2] = {NULL};
	temp_mm_state_t prev;
	unsigned long flags;
	pte_t pte, *ptep;
	spinlock_t *ptl;
	pgprot_t pgprot;

	/*
	 * While boot memory allocator is running we cannot use struct pages as
	 * they are not yet initialized. There is no way to recover.
	 */
	BUG_ON(!after_bootmem);

	if (!core_kernel_text((unsigned long)addr)) {
		pages[0] = vmalloc_to_page(addr);
		if (cross_page_boundary)
			pages[1] = vmalloc_to_page(addr + PAGE_SIZE);
	} else {
		pages[0] = virt_to_page(addr);
		WARN_ON(!PageReserved(pages[0]));
		if (cross_page_boundary)
			pages[1] = virt_to_page(addr + PAGE_SIZE);
	}
	/*
	 * If something went wrong, crash and burn since recovery paths are not
	 * implemented.
	 */
	BUG_ON(!pages[0] || (cross_page_boundary && !pages[1]));

	/*
	 * Map the page without the global bit, as TLB flushing is done with
	 * flush_tlb_mm_range(), which is intended for non-global PTEs.
	 */
	pgprot = __pgprot(pgprot_val(PAGE_KERNEL) & ~_PAGE_GLOBAL);

	/*
	 * The lock is not really needed, but this allows to avoid open-coding.
	 */
	ptep = get_locked_pte(poking_mm, poking_addr, &ptl);

	/*
	 * This must not fail; preallocated in poking_init().
	 */
	VM_BUG_ON(!ptep);

	local_irq_save(flags);

	pte = mk_pte(pages[0], pgprot);
	set_pte_at(poking_mm, poking_addr, ptep, pte);

	if (cross_page_boundary) {
		pte = mk_pte(pages[1], pgprot);
		set_pte_at(poking_mm, poking_addr + PAGE_SIZE, ptep + 1, pte);
	}

	/*
	 * Loading the temporary mm behaves as a compiler barrier, which
	 * guarantees that the PTE will be set at the time memcpy() is done.
	 */
	prev = use_temporary_mm(poking_mm);

	kasan_disable_current();
	memcpy((u8 *)poking_addr + offset_in_page(addr), opcode, len);
	kasan_enable_current();

	/*
	 * Ensure that the PTE is only cleared after the instructions of memcpy
	 * were issued by using a compiler barrier.
	 */
	barrier();

	pte_clear(poking_mm, poking_addr, ptep);
	if (cross_page_boundary)
		pte_clear(poking_mm, poking_addr + PAGE_SIZE, ptep + 1);

	/*
	 * Loading the previous page-table hierarchy requires a serializing
	 * instruction that already allows the core to see the updated version.
	 * Xen-PV is assumed to serialize execution in a similar manner.
	 */
	unuse_temporary_mm(prev);

	/*
	 * Flushing the TLB might involve IPIs, which would require enabled
	 * IRQs, but not if the mm is not used, as it is in this point.
	 */
	flush_tlb_mm_range(poking_mm, poking_addr, poking_addr +
			   (cross_page_boundary ? 2 : 1) * PAGE_SIZE,
			   PAGE_SHIFT, false);

	/*
	 * If the text does not match what we just wrote then something is
	 * fundamentally screwy; there's nothing we can really do about that.
	 */
	BUG_ON(memcmp(addr, opcode, len));

	local_irq_restore(flags);
	pte_unmap_unlock(ptep, ptl);
	return addr;
}

/**
 * text_poke - Update instructions on a live kernel
 * @addr: address to modify
 * @opcode: source of the copy
 * @len: length to copy
 *
 * Only atomic text poke/set should be allowed when not doing early patching.
 * It means the size must be writable atomically and the address must be aligned
 * in a way that permits an atomic write. It also makes sure we fit on a single
 * page.
 *
 * Note that the caller must ensure that if the modified code is part of a
 * module, the module would not be removed during poking. This can be achieved
 * by registering a module notifier, and ordering module removal and patching
 * trough a mutex.
 */
void *text_poke(void *addr, const void *opcode, size_t len)
{
	lockdep_assert_held(&text_mutex);

	return __text_poke(addr, opcode, len);
}

/**
 * text_poke_kgdb - Update instructions on a live kernel by kgdb
 * @addr: address to modify
 * @opcode: source of the copy
 * @len: length to copy
 *
 * Only atomic text poke/set should be allowed when not doing early patching.
 * It means the size must be writable atomically and the address must be aligned
 * in a way that permits an atomic write. It also makes sure we fit on a single
 * page.
 *
 * Context: should only be used by kgdb, which ensures no other core is running,
 *	    despite the fact it does not hold the text_mutex.
 */
void *text_poke_kgdb(void *addr, const void *opcode, size_t len)
{
	return __text_poke(addr, opcode, len);
}

static void do_sync_core(void *info)
{
	sync_core();
}

void text_poke_sync(void)
{
	on_each_cpu(do_sync_core, NULL, 1);
}

struct text_poke_loc {
	/* addr := _stext + rel_addr */
	s32 rel_addr;
	s32 disp;
	u8 len;
	u8 opcode;
	const u8 text[POKE_MAX_OPCODE_SIZE];
	/* see text_poke_bp_batch() */
	u8 old;
};

struct bp_patching_desc {
	struct text_poke_loc *vec;
	int nr_entries;
	atomic_t refs;
};

static struct bp_patching_desc *bp_desc;

static __always_inline
struct bp_patching_desc *try_get_desc(struct bp_patching_desc **descp)
{
	/* rcu_dereference */
	struct bp_patching_desc *desc = __READ_ONCE(*descp);

	if (!desc || !arch_atomic_inc_not_zero(&desc->refs))
		return NULL;

	return desc;
}

static __always_inline void put_desc(struct bp_patching_desc *desc)
{
	smp_mb__before_atomic();
	arch_atomic_dec(&desc->refs);
}

static __always_inline void *text_poke_addr(struct text_poke_loc *tp)
{
	return _stext + tp->rel_addr;
}

static __always_inline int patch_cmp(const void *key, const void *elt)
{
	struct text_poke_loc *tp = (struct text_poke_loc *) elt;

	if (key < text_poke_addr(tp))
		return -1;
	if (key > text_poke_addr(tp))
		return 1;
	return 0;
}

noinstr int poke_int3_handler(struct pt_regs *regs)
{
	struct bp_patching_desc *desc;
	struct text_poke_loc *tp;
	int ret = 0;
	void *ip;

	if (user_mode(regs))
		return 0;

	/*
	 * Having observed our INT3 instruction, we now must observe
	 * bp_desc:
	 *
	 *	bp_desc = desc			INT3
	 *	WMB				RMB
	 *	write INT3			if (desc)
	 */
	smp_rmb();

	desc = try_get_desc(&bp_desc);
	if (!desc)
		return 0;

	/*
	 * Discount the INT3. See text_poke_bp_batch().
	 */
	ip = (void *) regs->ip - INT3_INSN_SIZE;

	/*
	 * Skip the binary search if there is a single member in the vector.
	 */
	if (unlikely(desc->nr_entries > 1)) {
		tp = __inline_bsearch(ip, desc->vec, desc->nr_entries,
				      sizeof(struct text_poke_loc),
				      patch_cmp);
		if (!tp)
			goto out_put;
	} else {
		tp = desc->vec;
		if (text_poke_addr(tp) != ip)
			goto out_put;
	}

	ip += tp->len;

	switch (tp->opcode) {
	case INT3_INSN_OPCODE:
		/*
		 * Someone poked an explicit INT3, they'll want to handle it,
		 * do not consume.
		 */
		goto out_put;

	case RET_INSN_OPCODE:
		int3_emulate_ret(regs);
		break;

	case CALL_INSN_OPCODE:
		int3_emulate_call(regs, (long)ip + tp->disp);
		break;

	case JMP32_INSN_OPCODE:
	case JMP8_INSN_OPCODE:
		int3_emulate_jmp(regs, (long)ip + tp->disp);
		break;

	default:
		BUG();
	}

	ret = 1;

out_put:
	put_desc(desc);
	return ret;
}

#define TP_VEC_MAX (PAGE_SIZE / sizeof(struct text_poke_loc))
static struct text_poke_loc tp_vec[TP_VEC_MAX];
static int tp_vec_nr;

/**
 * text_poke_bp_batch() -- update instructions on live kernel on SMP
 * @tp:			vector of instructions to patch
 * @nr_entries:		number of entries in the vector
 *
 * Modify multi-byte instruction by using int3 breakpoint on SMP.
 * We completely avoid stop_machine() here, and achieve the
 * synchronization using int3 breakpoint.
 *
 * The way it is done:
 *	- For each entry in the vector:
 *		- add a int3 trap to the address that will be patched
 *	- sync cores
 *	- For each entry in the vector:
 *		- update all but the first byte of the patched range
 *	- sync cores
 *	- For each entry in the vector:
 *		- replace the first byte (int3) by the first byte of
 *		  replacing opcode
 *	- sync cores
 */
static void text_poke_bp_batch(struct text_poke_loc *tp, unsigned int nr_entries)
{
	struct bp_patching_desc desc = {
		.vec = tp,
		.nr_entries = nr_entries,
		.refs = ATOMIC_INIT(1),
	};
	unsigned char int3 = INT3_INSN_OPCODE;
	unsigned int i;
	int do_sync;

	lockdep_assert_held(&text_mutex);

	smp_store_release(&bp_desc, &desc); /* rcu_assign_pointer */

	/*
	 * Corresponding read barrier in int3 notifier for making sure the
	 * nr_entries and handler are correctly ordered wrt. patching.
	 */
	smp_wmb();

	/*
	 * First step: add a int3 trap to the address that will be patched.
	 */
	for (i = 0; i < nr_entries; i++) {
		tp[i].old = *(u8 *)text_poke_addr(&tp[i]);
		text_poke(text_poke_addr(&tp[i]), &int3, INT3_INSN_SIZE);
	}

	text_poke_sync();

	/*
	 * Second step: update all but the first byte of the patched range.
	 */
	for (do_sync = 0, i = 0; i < nr_entries; i++) {
		u8 old[POKE_MAX_OPCODE_SIZE] = { tp[i].old, };
		int len = tp[i].len;

		if (len - INT3_INSN_SIZE > 0) {
			memcpy(old + INT3_INSN_SIZE,
			       text_poke_addr(&tp[i]) + INT3_INSN_SIZE,
			       len - INT3_INSN_SIZE);
			text_poke(text_poke_addr(&tp[i]) + INT3_INSN_SIZE,
				  (const char *)tp[i].text + INT3_INSN_SIZE,
				  len - INT3_INSN_SIZE);
			do_sync++;
		}

		/*
		 * Emit a perf event to record the text poke, primarily to
		 * support Intel PT decoding which must walk the executable code
		 * to reconstruct the trace. The flow up to here is:
		 *   - write INT3 byte
		 *   - IPI-SYNC
		 *   - write instruction tail
		 * At this point the actual control flow will be through the
		 * INT3 and handler and not hit the old or new instruction.
		 * Intel PT outputs FUP/TIP packets for the INT3, so the flow
		 * can still be decoded. Subsequently:
		 *   - emit RECORD_TEXT_POKE with the new instruction
		 *   - IPI-SYNC
		 *   - write first byte
		 *   - IPI-SYNC
		 * So before the text poke event timestamp, the decoder will see
		 * either the old instruction flow or FUP/TIP of INT3. After the
		 * text poke event timestamp, the decoder will see either the
		 * new instruction flow or FUP/TIP of INT3. Thus decoders can
		 * use the timestamp as the point at which to modify the
		 * executable code.
		 * The old instruction is recorded so that the event can be
		 * processed forwards or backwards.
		 */
		perf_event_text_poke(text_poke_addr(&tp[i]), old, len,
				     tp[i].text, len);
	}

	if (do_sync) {
		/*
		 * According to Intel, this core syncing is very likely
		 * not necessary and we'd be safe even without it. But
		 * better safe than sorry (plus there's not only Intel).
		 */
		text_poke_sync();
	}

	/*
	 * Third step: replace the first byte (int3) by the first byte of
	 * replacing opcode.
	 */
	for (do_sync = 0, i = 0; i < nr_entries; i++) {
		if (tp[i].text[0] == INT3_INSN_OPCODE)
			continue;

		text_poke(text_poke_addr(&tp[i]), tp[i].text, INT3_INSN_SIZE);
		do_sync++;
	}

	if (do_sync)
		text_poke_sync();

	/*
	 * Remove and synchronize_rcu(), except we have a very primitive
	 * refcount based completion.
	 */
	WRITE_ONCE(bp_desc, NULL); /* RCU_INIT_POINTER */
	if (!atomic_dec_and_test(&desc.refs))
		atomic_cond_read_acquire(&desc.refs, !VAL);
}

static void text_poke_loc_init(struct text_poke_loc *tp, void *addr,
			       const void *opcode, size_t len, const void *emulate)
{
	struct insn insn;
	int ret, i;

	memcpy((void *)tp->text, opcode, len);
	if (!emulate)
		emulate = opcode;

	ret = insn_decode_kernel(&insn, emulate);
	BUG_ON(ret < 0);

	tp->rel_addr = addr - (void *)_stext;
	tp->len = len;
	tp->opcode = insn.opcode.bytes[0];

	switch (tp->opcode) {
	case RET_INSN_OPCODE:
	case JMP32_INSN_OPCODE:
	case JMP8_INSN_OPCODE:
		/*
		 * Control flow instructions without implied execution of the
		 * next instruction can be padded with INT3.
		 */
		for (i = insn.length; i < len; i++)
			BUG_ON(tp->text[i] != INT3_INSN_OPCODE);
		break;

	default:
		BUG_ON(len != insn.length);
	};


	switch (tp->opcode) {
	case INT3_INSN_OPCODE:
	case RET_INSN_OPCODE:
		break;

	case CALL_INSN_OPCODE:
	case JMP32_INSN_OPCODE:
	case JMP8_INSN_OPCODE:
		tp->disp = insn.immediate.value;
		break;

	default: /* assume NOP */
		switch (len) {
		case 2: /* NOP2 -- emulate as JMP8+0 */
			BUG_ON(memcmp(emulate, ideal_nops[len], len));
			tp->opcode = JMP8_INSN_OPCODE;
			tp->disp = 0;
			break;

		case 5: /* NOP5 -- emulate as JMP32+0 */
			BUG_ON(memcmp(emulate, ideal_nops[NOP_ATOMIC5], len));
			tp->opcode = JMP32_INSN_OPCODE;
			tp->disp = 0;
			break;

		default: /* unknown instruction */
			BUG();
		}
		break;
	}
}

/*
 * We hard rely on the tp_vec being ordered; ensure this is so by flushing
 * early if needed.
 */
static bool tp_order_fail(void *addr)
{
	struct text_poke_loc *tp;

	if (!tp_vec_nr)
		return false;

	if (!addr) /* force */
		return true;

	tp = &tp_vec[tp_vec_nr - 1];
	if ((unsigned long)text_poke_addr(tp) > (unsigned long)addr)
		return true;

	return false;
}

static void text_poke_flush(void *addr)
{
	if (tp_vec_nr == TP_VEC_MAX || tp_order_fail(addr)) {
		text_poke_bp_batch(tp_vec, tp_vec_nr);
		tp_vec_nr = 0;
	}
}

void text_poke_finish(void)
{
	text_poke_flush(NULL);
}

void __ref text_poke_queue(void *addr, const void *opcode, size_t len, const void *emulate)
{
	struct text_poke_loc *tp;

	if (unlikely(system_state == SYSTEM_BOOTING)) {
		text_poke_early(addr, opcode, len);
		return;
	}

	text_poke_flush(addr);

	tp = &tp_vec[tp_vec_nr++];
	text_poke_loc_init(tp, addr, opcode, len, emulate);
}

/**
 * text_poke_bp() -- update instructions on live kernel on SMP
 * @addr:	address to patch
 * @opcode:	opcode of new instruction
 * @len:	length to copy
 * @handler:	address to jump to when the temporary breakpoint is hit
 *
 * Update a single instruction with the vector in the stack, avoiding
 * dynamically allocated memory. This function should be used when it is
 * not possible to allocate memory.
 */
void __ref text_poke_bp(void *addr, const void *opcode, size_t len, const void *emulate)
{
	struct text_poke_loc tp;

	if (unlikely(system_state == SYSTEM_BOOTING)) {
		text_poke_early(addr, opcode, len);
		return;
	}

	text_poke_loc_init(&tp, addr, opcode, len, emulate);
	text_poke_bp_batch(&tp, 1);
}<|MERGE_RESOLUTION|>--- conflicted
+++ resolved
@@ -924,30 +924,10 @@
  *
  * See entry_{32,64}.S for more details.
  */
-<<<<<<< HEAD
 static void __init __no_sanitize_address notrace int3_magic(unsigned int *ptr)
 {
 	*ptr = 1;
 }
-=======
-
-/*
- * We define the int3_magic() function in assembly to control the calling
- * convention such that we can 'call' it from assembly.
- */
-
-extern void int3_magic(unsigned int *ptr); /* defined in asm */
-
-asm (
-"	.pushsection	.init.text, \"ax\", @progbits\n"
-"	.type		int3_magic, @function\n"
-"int3_magic:\n"
-"	movl	$1, (%" _ASM_ARG1 ")\n"
-	ASM_RET
-"	.size		int3_magic, .-int3_magic\n"
-"	.popsection\n"
-);
->>>>>>> 50349345
 
 extern __initdata unsigned long int3_selftest_ip; /* defined in asm below */
 
