// SPDX-License-Identifier: GPL-2.0
/*
 * Copyright (c) 2019, Linaro Ltd.
 */

/dts-v1/;

#include <dt-bindings/gpio/gpio.h>
#include <dt-bindings/pinctrl/qcom,pmic-gpio.h>
#include <dt-bindings/regulator/qcom,rpmh-regulator.h>
#include "sdm845.dtsi"
#include "pm8998.dtsi"
#include "pmi8998.dtsi"

/ {
	model = "Thundercomm Dragonboard 845c";
	compatible = "thundercomm,db845c", "qcom,sdm845";

	aliases {
		serial0 = &uart9;
		hsuart0 = &uart6;
	};

	chosen {
		stdout-path = "serial0:115200n8";
	};

	dc12v: dc12v-regulator {
		compatible = "regulator-fixed";
		regulator-name = "DC12V";
		regulator-min-microvolt = <12000000>;
		regulator-max-microvolt = <12000000>;
		regulator-always-on;
	};

	gpio_keys {
		compatible = "gpio-keys";
		autorepeat;

		pinctrl-names = "default";
		pinctrl-0 = <&vol_up_pin_a>;

		vol-up {
			label = "Volume Up";
			linux,code = <KEY_VOLUMEUP>;
			gpios = <&pm8998_gpio 6 GPIO_ACTIVE_LOW>;
		};
	};

	leds {
		compatible = "gpio-leds";

		user4 {
			label = "green:user4";
			gpios = <&pm8998_gpio 13 GPIO_ACTIVE_HIGH>;
			linux,default-trigger = "panic-indicator";
			default-state = "off";
		};

		wlan {
			label = "yellow:wlan";
			gpios = <&pm8998_gpio 9 GPIO_ACTIVE_HIGH>;
			linux,default-trigger = "phy0tx";
			default-state = "off";
		};

		bt {
			label = "blue:bt";
			gpios = <&pm8998_gpio 5 GPIO_ACTIVE_HIGH>;
			linux,default-trigger = "bluetooth-power";
			default-state = "off";
		};
	};

	hdmi-out {
		compatible = "hdmi-connector";
		type = "a";

		port {
			hdmi_con: endpoint {
				remote-endpoint = <&lt9611_out>;
			};
		};
	};

	lt9611_1v8: lt9611-vdd18-regulator {
		compatible = "regulator-fixed";
		regulator-name = "LT9611_1V8";

		vin-supply = <&vdc_5v>;
		regulator-min-microvolt = <1800000>;
		regulator-max-microvolt = <1800000>;

		gpio = <&tlmm 89 GPIO_ACTIVE_HIGH>;
		enable-active-high;
	};

	lt9611_3v3: lt9611-3v3 {
		compatible = "regulator-fixed";
		regulator-name = "LT9611_3V3";

		vin-supply = <&vdc_3v3>;
		regulator-min-microvolt = <3300000>;
		regulator-max-microvolt = <3300000>;

		// TODO: make it possible to drive same GPIO from two clients
		// gpio = <&tlmm 89 GPIO_ACTIVE_HIGH>;
		// enable-active-high;
	};

	pcie0_1p05v: pcie-0-1p05v-regulator {
		compatible = "regulator-fixed";
		regulator-name = "PCIE0_1.05V";

		vin-supply = <&vbat>;
		regulator-min-microvolt = <1050000>;
		regulator-max-microvolt = <1050000>;

		// TODO: make it possible to drive same GPIO from two clients
		// gpio = <&tlmm 90 GPIO_ACTIVE_HIGH>;
		// enable-active-high;
	};

	pcie0_3p3v_dual: vldo-3v3-regulator {
		compatible = "regulator-fixed";
		regulator-name = "VLDO_3V3";

		vin-supply = <&vbat>;
		regulator-min-microvolt = <3300000>;
		regulator-max-microvolt = <3300000>;

		gpio = <&tlmm 90 GPIO_ACTIVE_HIGH>;
		enable-active-high;

		pinctrl-names = "default";
		pinctrl-0 = <&pcie0_pwren_state>;
	};

	v5p0_hdmiout: v5p0-hdmiout-regulator {
		compatible = "regulator-fixed";
		regulator-name = "V5P0_HDMIOUT";

		vin-supply = <&vdc_5v>;
		regulator-min-microvolt = <500000>;
		regulator-max-microvolt = <500000>;

		// TODO: make it possible to drive same GPIO from two clients
		// gpio = <&tlmm 89 GPIO_ACTIVE_HIGH>;
		// enable-active-high;
	};

	vbat: vbat-regulator {
		compatible = "regulator-fixed";
		regulator-name = "VBAT";

		vin-supply = <&dc12v>;
		regulator-min-microvolt = <4200000>;
		regulator-max-microvolt = <4200000>;
		regulator-always-on;
	};

	vbat_som: vbat-som-regulator {
		compatible = "regulator-fixed";
		regulator-name = "VBAT_SOM";

		vin-supply = <&dc12v>;
		regulator-min-microvolt = <4200000>;
		regulator-max-microvolt = <4200000>;
		regulator-always-on;
	};

	vdc_3v3: vdc-3v3-regulator {
		compatible = "regulator-fixed";
		regulator-name = "VDC_3V3";
		vin-supply = <&dc12v>;
		regulator-min-microvolt = <3300000>;
		regulator-max-microvolt = <3300000>;
		regulator-always-on;
	};

	vdc_5v: vdc-5v-regulator {
		compatible = "regulator-fixed";
		regulator-name = "VDC_5V";

		vin-supply = <&dc12v>;
		regulator-min-microvolt = <500000>;
		regulator-max-microvolt = <500000>;
		regulator-always-on;
	};

	vreg_s4a_1p8: vreg-s4a-1p8 {
		compatible = "regulator-fixed";
		regulator-name = "vreg_s4a_1p8";

		regulator-min-microvolt = <1800000>;
		regulator-max-microvolt = <1800000>;
		regulator-always-on;
	};

	vph_pwr: vph-pwr-regulator {
		compatible = "regulator-fixed";
		regulator-name = "vph_pwr";

		vin-supply = <&vbat_som>;
	};
};

&adsp_pas {
	status = "okay";

	firmware-name = "qcom/sdm845/adsp.mdt";
};

&apps_rsc {
	pm8998-rpmh-regulators {
		compatible = "qcom,pm8998-rpmh-regulators";
		qcom,pmic-id = "a";
		vdd-s1-supply = <&vph_pwr>;
		vdd-s2-supply = <&vph_pwr>;
		vdd-s3-supply = <&vph_pwr>;
		vdd-s4-supply = <&vph_pwr>;
		vdd-s5-supply = <&vph_pwr>;
		vdd-s6-supply = <&vph_pwr>;
		vdd-s7-supply = <&vph_pwr>;
		vdd-s8-supply = <&vph_pwr>;
		vdd-s9-supply = <&vph_pwr>;
		vdd-s10-supply = <&vph_pwr>;
		vdd-s11-supply = <&vph_pwr>;
		vdd-s12-supply = <&vph_pwr>;
		vdd-s13-supply = <&vph_pwr>;
		vdd-l1-l27-supply = <&vreg_s7a_1p025>;
		vdd-l2-l8-l17-supply = <&vreg_s3a_1p35>;
		vdd-l3-l11-supply = <&vreg_s7a_1p025>;
		vdd-l4-l5-supply = <&vreg_s7a_1p025>;
		vdd-l6-supply = <&vph_pwr>;
		vdd-l7-l12-l14-l15-supply = <&vreg_s5a_2p04>;
		vdd-l9-supply = <&vreg_bob>;
		vdd-l10-l23-l25-supply = <&vreg_bob>;
		vdd-l13-l19-l21-supply = <&vreg_bob>;
		vdd-l16-l28-supply = <&vreg_bob>;
		vdd-l18-l22-supply = <&vreg_bob>;
		vdd-l20-l24-supply = <&vreg_bob>;
		vdd-l26-supply = <&vreg_s3a_1p35>;
		vin-lvs-1-2-supply = <&vreg_s4a_1p8>;

		vreg_s3a_1p35: smps3 {
			regulator-min-microvolt = <1352000>;
			regulator-max-microvolt = <1352000>;
		};

		vreg_s5a_2p04: smps5 {
			regulator-min-microvolt = <1904000>;
			regulator-max-microvolt = <2040000>;
		};

		vreg_s7a_1p025: smps7 {
			regulator-min-microvolt = <900000>;
			regulator-max-microvolt = <1028000>;
		};

		vreg_l1a_0p875: ldo1 {
			regulator-min-microvolt = <880000>;
			regulator-max-microvolt = <880000>;
			regulator-initial-mode = <RPMH_REGULATOR_MODE_HPM>;
		};

		vreg_l5a_0p8: ldo5 {
			regulator-min-microvolt = <800000>;
			regulator-max-microvolt = <800000>;
			regulator-initial-mode = <RPMH_REGULATOR_MODE_HPM>;
		};

		vreg_l12a_1p8: ldo12 {
			regulator-min-microvolt = <1800000>;
			regulator-max-microvolt = <1800000>;
			regulator-initial-mode = <RPMH_REGULATOR_MODE_HPM>;
		};

		vreg_l7a_1p8: ldo7 {
			regulator-min-microvolt = <1800000>;
			regulator-max-microvolt = <1800000>;
			regulator-initial-mode = <RPMH_REGULATOR_MODE_HPM>;
		};

		vreg_l13a_2p95: ldo13 {
			regulator-min-microvolt = <1800000>;
			regulator-max-microvolt = <2960000>;
			regulator-initial-mode = <RPMH_REGULATOR_MODE_HPM>;
		};

		vreg_l17a_1p3: ldo17 {
			regulator-min-microvolt = <1304000>;
			regulator-max-microvolt = <1304000>;
			regulator-initial-mode = <RPMH_REGULATOR_MODE_HPM>;
		};

		vreg_l20a_2p95: ldo20 {
			regulator-min-microvolt = <2960000>;
			regulator-max-microvolt = <2968000>;
			regulator-initial-mode = <RPMH_REGULATOR_MODE_HPM>;
		};

		vreg_l21a_2p95: ldo21 {
			regulator-min-microvolt = <2960000>;
			regulator-max-microvolt = <2968000>;
			regulator-initial-mode = <RPMH_REGULATOR_MODE_HPM>;
		};

		vreg_l24a_3p075: ldo24 {
			regulator-min-microvolt = <3088000>;
			regulator-max-microvolt = <3088000>;
			regulator-initial-mode = <RPMH_REGULATOR_MODE_HPM>;
		};

		vreg_l25a_3p3: ldo25 {
			regulator-min-microvolt = <3300000>;
			regulator-max-microvolt = <3312000>;
			regulator-initial-mode = <RPMH_REGULATOR_MODE_HPM>;
		};

		vreg_l26a_1p2: ldo26 {
			regulator-min-microvolt = <1200000>;
			regulator-max-microvolt = <1200000>;
			regulator-initial-mode = <RPMH_REGULATOR_MODE_HPM>;
		};

		vreg_lvs1a_1p8: lvs1 {
			regulator-min-microvolt = <1800000>;
			regulator-max-microvolt = <1800000>;
			regulator-always-on;
		};

		vreg_lvs2a_1p8: lvs2 {
			regulator-min-microvolt = <1800000>;
			regulator-max-microvolt = <1800000>;
			regulator-always-on;
		};
	};

	pmi8998-rpmh-regulators {
		compatible = "qcom,pmi8998-rpmh-regulators";
		qcom,pmic-id = "b";

		vdd-bob-supply = <&vph_pwr>;

		vreg_bob: bob {
			regulator-min-microvolt = <3312000>;
			regulator-max-microvolt = <3600000>;
			regulator-initial-mode = <RPMH_REGULATOR_MODE_AUTO>;
			regulator-allow-bypass;
		};
	};
};

&cdsp_pas {
	status = "okay";
	firmware-name = "qcom/sdm845/cdsp.mdt";
};

&dsi0 {
	status = "okay";
	vdda-supply = <&vreg_l26a_1p2>;

#if 0
	qcom,dual-dsi-mode;
	qcom,master-dsi;
#endif

	ports {
		port@1 {
			endpoint {
				remote-endpoint = <&lt9611_a>;
				data-lanes = <0 1 2 3>;
			};
		};
	};
};

&dsi0_phy {
	status = "okay";
	vdds-supply = <&vreg_l1a_0p875>;
};

#if 0
&dsi1 {
	status = "okay";
	vdda-supply = <&vreg_l26a_1p2>;

	qcom,dual-dsi-mode;

	ports {
		port@1 {
			endpoint {
				remote-endpoint = <&lt9611_b>;
				data-lanes = <0 1 2 3>;
			};
		};
	};
};

&dsi1_phy {
	status = "okay";
	vdds-supply = <&vreg_l1a_0p875>;
};
#endif

&gcc {
	protected-clocks = <GCC_QSPI_CORE_CLK>,
			   <GCC_QSPI_CORE_CLK_SRC>,
			   <GCC_QSPI_CNOC_PERIPH_AHB_CLK>;
};

<<<<<<< HEAD
&pcie0 {
	status = "okay";
	perst-gpio = <&tlmm 35 GPIO_ACTIVE_LOW>;
	enable-gpio = <&tlmm 134 GPIO_ACTIVE_HIGH>;

	vddpe-3v3-supply = <&pcie0_3p3v_dual>;

	pinctrl-names = "default";
	pinctrl-0 = <&pcie0_default_state>;
};

&pcie0_phy {
	status = "okay";

	vdda-phy-supply = <&vreg_l1a_0p875>;
	vdda-pll-supply = <&vreg_l26a_1p2>;
};

&pcie1 {
	status = "okay";
	perst-gpio = <&tlmm 102 GPIO_ACTIVE_LOW>;

	pinctrl-names = "default";
	pinctrl-0 = <&pcie1_default_state>;
};

&pcie1_phy {
	status = "okay";

	vdda-phy-supply = <&vreg_l1a_0p875>;
	vdda-pll-supply = <&vreg_l26a_1p2>;
};

&i2c10 {
	status = "okay";
	clock-frequency = <400000>;

	hdmi-bridge@3b {
		compatible = "lt,lt9611";
		reg = <0x3b>;

		interrupts-extended = <&tlmm 84 IRQ_TYPE_EDGE_FALLING>;

		reset-gpios = <&tlmm 128 GPIO_ACTIVE_HIGH>;

		vdd-supply = <&lt9611_1v8>;
		vcc-supply = <&lt9611_3v3>;

		pinctrl-names = "default";
		pinctrl-0 = <&lt9611_irq_pin>, <&dsi_sw_sel>;

		ports {
			#address-cells = <1>;
			#size-cells = <0>;

			port@0 {
				reg = <0>;

				lt9611_out: endpoint {
					remote-endpoint = <&hdmi_con>;
				};
			};

			port@1 {
				reg = <1>;

				lt9611_a: endpoint {
					remote-endpoint = <&dsi0_out>;
				};
			};

#if 0
			port@2 {
				reg = <2>;

				lt9611_b: endpoint {
					remote-endpoint = <&dsi1_out>;
				};
			};
#endif
		};
	};
};

&i2c11 {
	/* On Low speed expansion */
	label = "LS-I2C1";
	status = "okay";
};

&i2c14 {
	/* On Low speed expansion */
	label = "LS-I2C0";
	status = "okay";
};

&spi2 {
	/* On Low speed expansion */
	label = "LS-SPI0";
	status = "okay";
};

&mdss {
	status = "okay";
};

&mdss_mdp {
	status = "okay";
=======
&gpu {
	zap-shader {
		memory-region = <&gpu_mem>;
		firmware-name = "qcom/sdm845/a630_zap.mbn";
	};
};

&mss_pil {
	status = "okay";
	firmware-name = "qcom/sdm845/mba.mbn", "qcom/sdm845/modem.mbn";
>>>>>>> bb6d3fb3
};

&pm8998_gpio {
	vol_up_pin_a: vol-up-active {
		pins = "gpio6";
		function = "normal";
		input-enable;
		bias-pull-up;
		qcom,drive-strength = <PMIC_GPIO_STRENGTH_NO>;
	};
};

&pm8998_pon {
	resin {
		compatible = "qcom,pm8941-resin";
		interrupts = <0x0 0x8 1 IRQ_TYPE_EDGE_BOTH>;
		debounce = <15625>;
		bias-pull-up;
		linux,code = <KEY_VOLUMEDOWN>;
	};
};

&qupv3_id_0 {
	status = "okay";
};

&qupv3_id_1 {
	status = "okay";
};

&sdhc_2 {
	status = "okay";

	pinctrl-names = "default";
	pinctrl-0 = <&sdc2_default_state &sdc2_card_det_n>;

	vmmc-supply = <&vreg_l21a_2p95>;
	vqmmc-supply = <&vreg_l13a_2p95>;

	bus-width = <4>;
	cd-gpios = <&tlmm 126 GPIO_ACTIVE_LOW>;
};

&tlmm {
	pcie0_default_state: pcie0-default {
		clkreq {
			pins = "gpio36";
			function = "pci_e0";
			bias-pull-up;
		};

		reset-n {
			pins = "gpio35";
			function = "gpio";

			drive-strength = <2>;
			output-low;
			bias-pull-down;
		};

		wake-n {
			pins = "gpio37";
			function = "gpio";

			drive-strength = <2>;
			bias-pull-up;
		};
	};

	lt9611_irq_pin: lt9611-irq {
		pins = "gpio84";
		function = "gpio";
		bias-disable;
	};

	pcie0_pwren_state: pcie0-pwren {
		pins = "gpio90";
		function = "gpio";

		drive-strength = <2>;
		bias-disable;
	};

	pcie1_default_state: pcie1-default {
		perst-n {
			pins = "gpio102";
			function = "gpio";

			drive-strength = <16>;
			bias-disable;
		};

		clkreq {
			pins = "gpio103";
			function = "pci_e1";
			bias-pull-up;
		};

		wake-n {
			pins = "gpio11";
			function = "gpio";

			drive-strength = <2>;
			bias-pull-up;
		};

		reset-n {
			pins = "gpio75";
			function = "gpio";

			drive-strength = <16>;
			bias-pull-up;
			output-high;
		};
	};

	sdc2_default_state: sdc2-default {
		clk {
			pins = "sdc2_clk";
			bias-disable;

			/*
			 * It seems that mmc_test reports errors if drive
			 * strength is not 16 on clk, cmd, and data pins.
			 */
			drive-strength = <16>;
		};

		cmd {
			pins = "sdc2_cmd";
			bias-pull-up;
			drive-strength = <10>;
		};

		data {
			pins = "sdc2_data";
			bias-pull-up;
			drive-strength = <10>;
		};
	};

	sdc2_card_det_n: sd-card-det-n {
		pins = "gpio126";
		function = "gpio";
		bias-pull-up;
	};

	dsi_sw_sel: dsi-sw-sel {
		pins = "gpio120";
		function = "gpio";

		drive-strength = <2>;
		bias-disable;
		output-high;
	};
};

&uart3 {
	label = "LS-UART0";
	status = "disabled";
};

&uart6 {
	status = "okay";

	bluetooth {
		compatible = "qcom,wcn3990-bt";

		vddio-supply = <&vreg_s4a_1p8>;
		vddxo-supply = <&vreg_l7a_1p8>;
		vddrf-supply = <&vreg_l17a_1p3>;
		vddch0-supply = <&vreg_l25a_3p3>;
		max-speed = <3200000>;
	};
};

&uart9 {
	label = "LS-UART1";
	status = "okay";
};

&usb_1 {
	status = "okay";
};

&usb_1_dwc3 {
	dr_mode = "peripheral";
};

&usb_1_hsphy {
	status = "okay";

	vdd-supply = <&vreg_l1a_0p875>;
	vdda-pll-supply = <&vreg_l12a_1p8>;
	vdda-phy-dpdm-supply = <&vreg_l24a_3p075>;

	qcom,imp-res-offset-value = <8>;
	qcom,hstx-trim-value = <QUSB2_V2_HSTX_TRIM_21_6_MA>;
	qcom,preemphasis-level = <QUSB2_V2_PREEMPHASIS_5_PERCENT>;
	qcom,preemphasis-width = <QUSB2_V2_PREEMPHASIS_WIDTH_HALF_BIT>;
};

&usb_1_qmpphy {
	status = "okay";

	vdda-phy-supply = <&vreg_l26a_1p2>;
	vdda-pll-supply = <&vreg_l1a_0p875>;
};

&usb_2 {
	status = "okay";
};

&usb_2_dwc3 {
	dr_mode = "host";
};

&usb_2_hsphy {
	status = "okay";

	vdd-supply = <&vreg_l1a_0p875>;
	vdda-pll-supply = <&vreg_l12a_1p8>;
	vdda-phy-dpdm-supply = <&vreg_l24a_3p075>;

	qcom,imp-res-offset-value = <8>;
	qcom,hstx-trim-value = <QUSB2_V2_HSTX_TRIM_22_8_MA>;
};

&usb_2_qmpphy {
	status = "okay";

	vdda-phy-supply = <&vreg_l26a_1p2>;
	vdda-pll-supply = <&vreg_l1a_0p875>;
};

&ufs_mem_hc {
	status = "okay";

	reset-gpios = <&tlmm 150 GPIO_ACTIVE_LOW>;

	vcc-supply = <&vreg_l20a_2p95>;
	vcc-max-microamp = <800000>;
};

&ufs_mem_phy {
	status = "okay";

	vdda-phy-supply = <&vreg_l1a_0p875>;
	vdda-pll-supply = <&vreg_l26a_1p2>;
};

&wifi {
	status = "okay";

	vdd-0.8-cx-mx-supply = <&vreg_l5a_0p8>;
	vdd-1.8-xo-supply = <&vreg_l7a_1p8>;
	vdd-1.3-rfa-supply = <&vreg_l17a_1p3>;
	vdd-3.3-ch0-supply = <&vreg_l25a_3p3>;

	qcom,snoc-host-cap-8bit-quirk;
};

/* PINCTRL - additions to nodes defined in sdm845.dtsi */
&qup_spi2_default {
	drive-strength = <16>;
};

&qup_uart3_default{
	pinmux {
		pins = "gpio41", "gpio42", "gpio43", "gpio44";
		function = "qup3";
	};
};

&qup_i2c10_default {
	pinconf {
		pins = "gpio55", "gpio56";
		drive-strength = <2>;
		bias-disable;
	};
};

&qup_uart6_default {
	pinmux {
		pins = "gpio45", "gpio46", "gpio47", "gpio48";
		function = "qup6";
	};

	cts {
		pins = "gpio45";
		bias-disable;
	};

	rts-tx {
		pins = "gpio46", "gpio47";
		drive-strength = <2>;
		bias-disable;
	};

	rx {
		pins = "gpio48";
		bias-pull-up;
	};
};

&qup_uart9_default {
	pinconf-tx {
		pins = "gpio4";
		drive-strength = <2>;
		bias-disable;
	};

	pinconf-rx {
		pins = "gpio5";
		drive-strength = <2>;
		bias-pull-up;
	};
};<|MERGE_RESOLUTION|>--- conflicted
+++ resolved
@@ -410,7 +410,6 @@
 			   <GCC_QSPI_CNOC_PERIPH_AHB_CLK>;
 };
 
-<<<<<<< HEAD
 &pcie0 {
 	status = "okay";
 	perst-gpio = <&tlmm 35 GPIO_ACTIVE_LOW>;
@@ -519,7 +518,8 @@
 
 &mdss_mdp {
 	status = "okay";
-=======
+};
+
 &gpu {
 	zap-shader {
 		memory-region = <&gpu_mem>;
@@ -530,7 +530,6 @@
 &mss_pil {
 	status = "okay";
 	firmware-name = "qcom/sdm845/mba.mbn", "qcom/sdm845/modem.mbn";
->>>>>>> bb6d3fb3
 };
 
 &pm8998_gpio {
