/* SPDX-License-Identifier: GPL-2.0-only */
/*
 * arch/arm64/include/asm/cpucaps.h
 *
 * Copyright (C) 2016 ARM Ltd.
 */
#ifndef __ASM_CPUCAPS_H
#define __ASM_CPUCAPS_H

#define ARM64_WORKAROUND_CLEAN_CACHE		0
#define ARM64_WORKAROUND_DEVICE_LOAD_ACQUIRE	1
#define ARM64_WORKAROUND_845719			2
#define ARM64_HAS_SYSREG_GIC_CPUIF		3
#define ARM64_HAS_PAN				4
#define ARM64_HAS_LSE_ATOMICS			5
#define ARM64_WORKAROUND_CAVIUM_23154		6
#define ARM64_WORKAROUND_834220			7
#define ARM64_HAS_NO_HW_PREFETCH		8
#define ARM64_HAS_UAO				9
#define ARM64_ALT_PAN_NOT_UAO			10
#define ARM64_HAS_VIRT_HOST_EXTN		11
#define ARM64_WORKAROUND_CAVIUM_27456		12
/* Unreliable: use system_supports_32bit_el0() instead. */
#define ARM64_HAS_32BIT_EL0_DO_NOT_USE		13
#define ARM64_SPECTRE_V3A			14
#define ARM64_HAS_CNP				15
#define ARM64_HAS_NO_FPSIMD			16
#define ARM64_WORKAROUND_REPEAT_TLBI		17
#define ARM64_WORKAROUND_QCOM_FALKOR_E1003	18
#define ARM64_WORKAROUND_858921			19
#define ARM64_WORKAROUND_CAVIUM_30115		20
#define ARM64_HAS_DCPOP				21
#define ARM64_SVE				22
#define ARM64_UNMAP_KERNEL_AT_EL0		23
#define ARM64_SPECTRE_V2			24
#define ARM64_HAS_RAS_EXTN			25
#define ARM64_WORKAROUND_843419			26
#define ARM64_HAS_CACHE_IDC			27
#define ARM64_HAS_CACHE_DIC			28
#define ARM64_HW_DBM				29
#define ARM64_SPECTRE_V4			30
#define ARM64_MISMATCHED_CACHE_TYPE		31
#define ARM64_HAS_STAGE2_FWB			32
#define ARM64_HAS_CRC32				33
#define ARM64_SSBS				34
#define ARM64_WORKAROUND_1418040		35
#define ARM64_HAS_SB				36
#define ARM64_WORKAROUND_SPECULATIVE_AT		37
#define ARM64_HAS_ADDRESS_AUTH_ARCH		38
#define ARM64_HAS_ADDRESS_AUTH_IMP_DEF		39
#define ARM64_HAS_GENERIC_AUTH_ARCH		40
#define ARM64_HAS_GENERIC_AUTH_IMP_DEF		41
#define ARM64_HAS_IRQ_PRIO_MASKING		42
#define ARM64_HAS_DCPODP			43
#define ARM64_WORKAROUND_1463225		44
#define ARM64_WORKAROUND_CAVIUM_TX2_219_TVM	45
#define ARM64_WORKAROUND_CAVIUM_TX2_219_PRFM	46
#define ARM64_WORKAROUND_1542419		47
#define ARM64_HAS_E0PD				48
#define ARM64_HAS_RNG				49
#define ARM64_HAS_AMU_EXTN			50
#define ARM64_HAS_ADDRESS_AUTH			51
#define ARM64_HAS_GENERIC_AUTH			52
#define ARM64_HAS_32BIT_EL1			53
#define ARM64_BTI				54
#define ARM64_HAS_ARMv8_4_TTL			55
#define ARM64_HAS_TLB_RANGE			56
#define ARM64_MTE				57
#define ARM64_WORKAROUND_1508412		58
<<<<<<< HEAD
#define ARM64_HAS_LDAPR				59
#define ARM64_KVM_PROTECTED_MODE		60
#define ARM64_WORKAROUND_TSB_FLUSH_FAILURE	61
#define ARM64_MTE_ASYMM				62
#define ARM64_SPECTRE_BHB			63

/* kabi: reserve 64 - 76 for future cpu capabilities */
#define ARM64_NCAPS				76
=======
#define ARM64_SPECTRE_BHB			59
#define ARM64_WORKAROUND_2457168		60

#define ARM64_NCAPS				61
>>>>>>> f1101295

#endif /* __ASM_CPUCAPS_H */<|MERGE_RESOLUTION|>--- conflicted
+++ resolved
@@ -67,20 +67,14 @@
 #define ARM64_HAS_TLB_RANGE			56
 #define ARM64_MTE				57
 #define ARM64_WORKAROUND_1508412		58
-<<<<<<< HEAD
 #define ARM64_HAS_LDAPR				59
 #define ARM64_KVM_PROTECTED_MODE		60
 #define ARM64_WORKAROUND_TSB_FLUSH_FAILURE	61
 #define ARM64_MTE_ASYMM				62
 #define ARM64_SPECTRE_BHB			63
+#define ARM64_WORKAROUND_2457168		64
 
-/* kabi: reserve 64 - 76 for future cpu capabilities */
+/* kabi: reserve 65 - 76 for future cpu capabilities */
 #define ARM64_NCAPS				76
-=======
-#define ARM64_SPECTRE_BHB			59
-#define ARM64_WORKAROUND_2457168		60
-
-#define ARM64_NCAPS				61
->>>>>>> f1101295
 
 #endif /* __ASM_CPUCAPS_H */