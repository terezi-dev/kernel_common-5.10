--- conflicted
+++ resolved
@@ -263,11 +263,7 @@
 	mov32	r0, tegra30_tear_down_core
 	mov32	r1, tegra30_iram_start
 	sub	r0, r0, r1
-<<<<<<< HEAD
-	mov32	r1, TEGRA_IRAM_CODE_AREA
-=======
 	mov32	r1, TEGRA_IRAM_LPx_RESUME_AREA
->>>>>>> d8ec26d7
 	add	r0, r0, r1
 
 	mov	pc, r3
@@ -319,11 +315,7 @@
  * The physical address of tegra_resume expected to be stored in
  * PMC_SCRATCH41.
  *
-<<<<<<< HEAD
- * NOTE: THIS *MUST* BE RELOCATED TO TEGRA_IRAM_CODE_AREA.
-=======
  * NOTE: THIS *MUST* BE RELOCATED TO TEGRA_IRAM_LPx_RESUME_AREA.
->>>>>>> d8ec26d7
  */
 ENTRY(tegra30_lp1_reset)
 	/*
@@ -391,11 +383,7 @@
 	add	r1, r1, #LOCK_DELAY
 	wait_until r1, r7, r3
 
-<<<<<<< HEAD
-	adr	r5, tegra30_sdram_pad_save
-=======
 	adr	r5, tegra_sdram_pad_save
->>>>>>> d8ec26d7
 
 	ldr	r4, [r5, #0x18]		@ restore CLK_SOURCE_MSELECT
 	str	r4, [r0, #CLK_RESET_CLK_SOURCE_MSELECT]
@@ -420,17 +408,12 @@
 	cmp	r10, #TEGRA30
 	movweq	r0, #:lower16:TEGRA_EMC_BASE	@ r0 reserved for emc base
 	movteq	r0, #:upper16:TEGRA_EMC_BASE
-<<<<<<< HEAD
-	movwne	r0, #:lower16:TEGRA_EMC0_BASE
-	movtne	r0, #:upper16:TEGRA_EMC0_BASE
-=======
 	cmp	r10, #TEGRA114
 	movweq	r0, #:lower16:TEGRA_EMC0_BASE
 	movteq	r0, #:upper16:TEGRA_EMC0_BASE
 	cmp	r10, #TEGRA124
 	movweq	r0, #:lower16:TEGRA124_EMC_BASE
 	movteq	r0, #:upper16:TEGRA124_EMC_BASE
->>>>>>> d8ec26d7
 
 exit_self_refresh:
 	ldr	r1, [r5, #0xC]		@ restore EMC_XM2VTTGENPADCTRL
@@ -559,10 +542,7 @@
 	.word	TEGRA_PMC_BASE + PMC_IO_DPD_STATUS			@0x14
 	.word	TEGRA_CLK_RESET_BASE + CLK_RESET_CLK_SOURCE_MSELECT	@0x18
 	.word	TEGRA_CLK_RESET_BASE + CLK_RESET_SCLK_BURST		@0x1c
-<<<<<<< HEAD
-=======
 tegra30_sdram_pad_address_end:
->>>>>>> d8ec26d7
 
 tegra114_sdram_pad_address:
 	.word	TEGRA_EMC0_BASE + EMC_CFG				@0x0
@@ -578,18 +558,6 @@
 	.word	TEGRA_EMC1_BASE + EMC_AUTO_CAL_INTERVAL			@0x28
 	.word	TEGRA_EMC1_BASE + EMC_XM2VTTGENPADCTRL			@0x2c
 	.word	TEGRA_EMC1_BASE + EMC_XM2VTTGENPADCTRL2			@0x30
-<<<<<<< HEAD
-
-tegra30_sdram_pad_size:
-	.word	tegra114_sdram_pad_address - tegra30_sdram_pad_address
-
-tegra114_sdram_pad_size:
-	.word	tegra30_sdram_pad_size - tegra114_sdram_pad_address
-
-	.type	tegra30_sdram_pad_save, %object
-tegra30_sdram_pad_save:
-	.rept (tegra30_sdram_pad_size - tegra114_sdram_pad_address) / 4
-=======
 tegra114_sdram_pad_adress_end:
 
 tegra124_sdram_pad_address:
@@ -612,7 +580,6 @@
 	.type	tegra_sdram_pad_save, %object
 tegra_sdram_pad_save:
 	.rept (tegra114_sdram_pad_adress_end - tegra114_sdram_pad_address) / 4
->>>>>>> d8ec26d7
 	.long	0
 	.endr
 
@@ -743,19 +710,11 @@
  */
 tegra30_sdram_self_refresh:
 
-<<<<<<< HEAD
-	adr	r8, tegra30_sdram_pad_save
-=======
 	adr	r8, tegra_sdram_pad_save
->>>>>>> d8ec26d7
 	tegra_get_soc_id TEGRA_APB_MISC_BASE, r10
 	cmp	r10, #TEGRA30
 	adreq	r2, tegra30_sdram_pad_address
 	ldreq	r3, tegra30_sdram_pad_size
-<<<<<<< HEAD
-	adrne	r2, tegra114_sdram_pad_address
-	ldrne	r3, tegra114_sdram_pad_size
-=======
 	cmp	r10, #TEGRA114
 	adreq	r2, tegra114_sdram_pad_address
 	ldreq	r3, tegra114_sdram_pad_size
@@ -763,7 +722,6 @@
 	adreq	r2, tegra124_sdram_pad_address
 	ldreq	r3, tegra30_sdram_pad_size
 
->>>>>>> d8ec26d7
 	mov	r9, #0
 
 padsave:
@@ -781,14 +739,10 @@
 
 	cmp	r10, #TEGRA30
 	ldreq	r0, =TEGRA_EMC_BASE	@ r0 reserved for emc base addr
-<<<<<<< HEAD
-	ldrne	r0, =TEGRA_EMC0_BASE
-=======
 	cmp	r10, #TEGRA114
 	ldreq	r0, =TEGRA_EMC0_BASE
 	cmp	r10, #TEGRA124
 	ldreq	r0, =TEGRA124_EMC_BASE
->>>>>>> d8ec26d7
 
 enter_self_refresh:
 	cmp	r10, #TEGRA30
